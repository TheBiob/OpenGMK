--- conflicted
+++ resolved
@@ -1083,7 +1083,6 @@
         Ok(())
     }
 
-<<<<<<< HEAD
     pub fn run(&mut self) -> gml::Result<()> {
         use window::Event;
 
@@ -1101,104 +1100,6 @@
                     Event::Resize(w, h) => println!("user resize: width={}, height={}", w, h),
                 }
             }
-=======
-    // Runs the game in a frame loop, passing keyboard/mouse inputs
-    pub fn run(mut self) {
-        use std::{
-            thread,
-            time::{Duration, Instant},
-        };
-
-        let event_loop = self.event_loop.take().unwrap();
-        let mut now = std::time::Instant::now();
-        event_loop.run(move |event, _, control_flow| {
-            // ControlFlow::Poll continuously runs the event loop, even if the OS hasn't
-            // dispatched any events. This is ideal for games and similar applications.
-            *control_flow = ControlFlow::Poll;
-
-            match event {
-                Event::WindowEvent { event: WindowEvent::CloseRequested, .. } => {
-                    println!("The close button was pressed; stopping");
-                    *control_flow = ControlFlow::Exit
-                },
-
-                Event::WindowEvent {
-                    event:
-                        WindowEvent::KeyboardInput {
-                            input: KeyboardInput { virtual_keycode: Some(key), state: ElementState::Pressed, .. },
-                            ..
-                        },
-                    ..
-                } => {
-                    // Keyboard key press with given scancode
-                    self.input_manager.key_press(key);
-                },
-
-                Event::WindowEvent {
-                    event:
-                        WindowEvent::KeyboardInput {
-                            input: KeyboardInput { virtual_keycode: Some(key), state: ElementState::Released, .. },
-                            ..
-                        },
-                    ..
-                } => {
-                    // Keyboard key release with given scancode
-                    self.input_manager.key_release(key);
-                },
-
-                Event::WindowEvent { event: WindowEvent::CursorMoved { position, .. }, .. } => {
-                    // Cursor movement within window
-                    self.input_manager.set_mouse_pos(position.x, position.y);
-                },
-
-                Event::WindowEvent {
-                    event: WindowEvent::MouseInput { button, state: ElementState::Pressed, .. },
-                    ..
-                } => match button {
-                    // Mouse button press
-                    MouseButton::Left => self.input_manager.mouse_press(input::MB_LEFT),
-                    MouseButton::Right => self.input_manager.mouse_press(input::MB_RIGHT),
-                    MouseButton::Middle => self.input_manager.mouse_press(input::MB_MIDDLE),
-                    _ => (),
-                },
-
-                Event::WindowEvent {
-                    event: WindowEvent::MouseInput { button, state: ElementState::Released, .. },
-                    ..
-                } => match button {
-                    // Mouse button release
-                    MouseButton::Left => self.input_manager.mouse_release(input::MB_LEFT),
-                    MouseButton::Right => self.input_manager.mouse_release(input::MB_RIGHT),
-                    MouseButton::Middle => self.input_manager.mouse_release(input::MB_MIDDLE),
-                    _ => (),
-                },
-
-                Event::WindowEvent { event: WindowEvent::MouseWheel { delta, .. }, .. } => {
-                    // Mouse wheel scrolled
-                    // Note: we don't care if the scroll distance is in lines or pixels,
-                    // because we only care whether it's positive (up) or negative (down)
-                    let y = match delta {
-                        MouseScrollDelta::LineDelta(_, y) => f64::from(y),
-                        MouseScrollDelta::PixelDelta(p) => p.y,
-                    };
-
-                    if y > 0.0 {
-                        self.input_manager.mouse_scroll_up();
-                    } else if y < 0.0 {
-                        self.input_manager.mouse_scroll_down();
-                    }
-                },
-
-                Event::MainEventsCleared => {
-                    self.window.request_redraw();
-                },
-
-                Event::RedrawRequested(_) => {
-                    self.frame().unwrap();
-                    if let Some(target) = self.room_target {
-                        self.load_room(target).unwrap();
-                    }
->>>>>>> 089302cb
 
             self.frame()?;
             if let Some(target) = self.room_target {
@@ -1223,67 +1124,48 @@
     }
 
     // Replays some recorded inputs to the game
-    pub fn replay(mut self, replay: Replay) {
-        use std::{
-            thread,
-            time::{Duration, Instant},
-        };
-
+    pub fn replay(mut self, replay: Replay) -> gml::Result<()> {
         let mut frame_count: usize = 0;
         self.rand.set_seed(replay.start_seed);
 
-        let event_loop = self.event_loop.take().unwrap();
-        let mut now = std::time::Instant::now();
-        event_loop.run(move |event, _, control_flow| {
-            // ControlFlow::Poll continuously runs the event loop, even if the OS hasn't
-            // dispatched any events. This is ideal for games and similar applications.
-            *control_flow = ControlFlow::Poll;
-
-            match event {
-                Event::WindowEvent { event: WindowEvent::CloseRequested, .. } => {
-                    println!("The close button was pressed; stopping");
-                    *control_flow = ControlFlow::Exit
-                },
-
-                Event::MainEventsCleared => {
-                    self.window.request_redraw();
-                },
-
-                Event::RedrawRequested(_) => {
-                    if let Some(frame) = replay.get_frame(frame_count) {
-                        self.input_manager.set_mouse_pos(f64::from(frame.mouse_x), f64::from(frame.mouse_y));
-                        for ev in frame.inputs.iter() {
-                            match ev {
-                                replay::Input::KeyPress(v) => self.input_manager.key_press(*v),
-                                replay::Input::KeyRelease(v) => self.input_manager.key_release(*v),
-                                replay::Input::MousePress(b) => self.input_manager.mouse_press(*b),
-                                replay::Input::MouseRelease(b) => self.input_manager.mouse_release(*b),
-                                replay::Input::MouseWheelUp => self.input_manager.mouse_scroll_up(),
-                                replay::Input::MouseWheelDown => self.input_manager.mouse_scroll_down(),
-                            }
-                        }
+        let mut time_now = std::time::Instant::now();
+        loop {
+            if let Some(frame) = replay.get_frame(frame_count) {
+                self.input_manager.set_mouse_pos(f64::from(frame.mouse_x), f64::from(frame.mouse_y));
+                for ev in frame.inputs.iter() {
+                    match ev {
+                        replay::Input::KeyPress(v) => self.input_manager.key_press(*v),
+                        replay::Input::KeyRelease(v) => self.input_manager.key_release(*v),
+                        replay::Input::MousePress(b) => self.input_manager.mouse_press(*b),
+                        replay::Input::MouseRelease(b) => self.input_manager.mouse_release(*b),
+                        replay::Input::MouseWheelUp => self.input_manager.mouse_scroll_up(),
+                        replay::Input::MouseWheelDown => self.input_manager.mouse_scroll_down(),
                     }
-
-                    self.frame().unwrap();
-                    if let Some(target) = self.room_target {
-                        self.load_room(target).unwrap();
-                    }
-
-                    let diff = Instant::now().duration_since(now);
-                    if let Some(slep) = Duration::new(0, 1_000_000_000u32 / self.room_speed).checked_sub(diff) {
-                        thread::sleep(slep);
-                    }
-
-                    frame_count += 1;
-                },
-
-                Event::RedrawEventsCleared => {
-                    now = Instant::now();
-                },
-
-                _ => (),
-            }
-        });
+                }
+            }
+
+            self.frame()?;
+            if let Some(target) = self.room_target {
+                self.load_room(target).unwrap();
+            }
+
+            // exit if X pressed or game_end() invoked
+            if self.window.close_requested() {
+                break Ok(())
+            }
+
+            // frame limiter
+            let diff = Instant::now().duration_since(time_now);
+            let duration = Duration::new(0, 1_000_000_000u32 / self.room_speed);
+            if let Some(time) = duration.checked_sub(diff) {
+                thread::sleep(time);
+                time_now += duration;
+            } else {
+                time_now = Instant::now();
+            }
+
+            frame_count += 1;
+        }
     }
 
     // Checks for collision between two instances
