[package]
name = "gm8emulator"
version = "0.2.0"
authors = ["The OpenGMK Project Developers"]
license = "GPL-2.0-only"
edition = "2021"
rust-version = "1.77"
default-run = "gm8emulator"

[build-dependencies]
gl_generator = "0.14.0"

[target.'cfg(windows)'.build-dependencies]
winres = "0.1"

[dependencies]
bincode = "1.2"
byteorder = "1"
encoding_rs = "0.8.23"
getopts = "0.2.21"
getrandom = "0.2"
glob = "0.3.0"
gm8exe = { path = "../gm8exe" }
gml-parser = { path = "../gml-parser", features = ["runner-serde-derives"] }
hex = "0.4.2"
image = "0.23.6"
imgui = "0.12.0"
indexmap = { version = "1.3.2", features = ["serde-1"] }
lzzzz = "0.8.0"
memoffset = "0.6.5"
phf = { version = "0.9.0", features = ["macros"] }
ramen = { git = "https://github.com/viriuwu/ramen", features = ["input", "parking-lot"] }
rect_packer = "0.2.1"
rmp3 = { version = "0.3", features = ["float"] }
rust-ini = "0.17"
serde = { version = "1.0", features = ["derive", "rc"] }
time = { version = "0.3", features = ["local-offset", "macros"] }
<<<<<<< HEAD
udon = { git = "https://github.com/adamcake/udon", features = ["serde-derives", "wav"] }
clipboard = "0.5.0"
=======
udon = { git = "https://github.com/Adamcake/udon", features = ["serde-derives", "wav"] }
>>>>>>> f797edc7

[target.'cfg(all(target_os = "windows"))'.dependencies]
crc32fast = "1.2"
libffi = "1.0.0"

[target.'cfg(unix)'.dependencies]
libc = "0.2"<|MERGE_RESOLUTION|>--- conflicted
+++ resolved
@@ -24,7 +24,7 @@
 gml-parser = { path = "../gml-parser", features = ["runner-serde-derives"] }
 hex = "0.4.2"
 image = "0.23.6"
-imgui = "0.12.0"
+imgui = { version = "0.12.0", features = ["tables-api"] }
 indexmap = { version = "1.3.2", features = ["serde-1"] }
 lzzzz = "0.8.0"
 memoffset = "0.6.5"
@@ -35,12 +35,9 @@
 rust-ini = "0.17"
 serde = { version = "1.0", features = ["derive", "rc"] }
 time = { version = "0.3", features = ["local-offset", "macros"] }
-<<<<<<< HEAD
-udon = { git = "https://github.com/adamcake/udon", features = ["serde-derives", "wav"] }
+udon = { git = "https://github.com/Adamcake/udon", features = ["serde-derives", "wav"] }
 clipboard = "0.5.0"
-=======
-udon = { git = "https://github.com/Adamcake/udon", features = ["serde-derives", "wav"] }
->>>>>>> f797edc7
+serde_with = "3.15.1"
 
 [target.'cfg(all(target_os = "windows"))'.dependencies]
 crc32fast = "1.2"
