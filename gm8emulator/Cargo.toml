[package]
name = "gm8emulator"
version = "0.2.0"
authors = ["The OpenGMK Project Developers"]
license = "GPL-2.0-only"
edition = "2021"
rust-version = "1.59"
default-run = "gm8emulator"

[build-dependencies]
gl_generator = "0.14.0"

[target.'cfg(windows)'.build-dependencies]
winres = "0.1"

[dependencies]
bincode = "1.2"
byteorder = "1"
cimgui-sys = { path = "ffi/cimgui-sys" }
encoding_rs = "0.8.23"
getopts = "0.2.21"
getrandom = "0.2"
glob = "0.3.0"
gm8exe = { path = "../gm8exe" }
gml-parser = { path = "../gml-parser", features = ["runner-serde-derives"] }
hex = "0.4.2"
image = "0.23.6"
indexmap = { version = "1.3.2", features = ["serde-1"] }
lzzzz = "0.8.0"
memoffset = "0.5.3"
phf = { version = "0.9.0", features = ["macros"] }
ramen = { git = "https://github.com/viriuwu/ramen", features = ["input", "parking-lot"] }
rect_packer = "0.2.1"
rmp3 = { version = "0.3", features = ["float"] }
rust-ini = "0.17"
serde = { version = "1.0", features = ["derive", "rc"] }
time = { version = "0.3", features = ["local-offset", "macros"] }
<<<<<<< HEAD
udon = { git = "https://github.com/adamcake/udon", branch = "july-demo", features = ["serde-derives", "wav"] }
clipboard = "0.5.0"
=======
udon = { git = "https://github.com/adamcake/udon", features = ["serde-derives", "wav"] }
>>>>>>> 5a27b138

[target.'cfg(all(target_os = "windows"))'.dependencies]
crc32fast = "1.2"
libffi = "1.0.0"
<<<<<<< HEAD
user32-sys = "0.2.0"
=======

[target.'cfg(unix)'.dependencies]
libc = "0.2"
>>>>>>> 5a27b138
<|MERGE_RESOLUTION|>--- conflicted
+++ resolved
@@ -35,20 +35,13 @@
 rust-ini = "0.17"
 serde = { version = "1.0", features = ["derive", "rc"] }
 time = { version = "0.3", features = ["local-offset", "macros"] }
-<<<<<<< HEAD
-udon = { git = "https://github.com/adamcake/udon", branch = "july-demo", features = ["serde-derives", "wav"] }
+udon = { git = "https://github.com/adamcake/udon", features = ["serde-derives", "wav"] }
 clipboard = "0.5.0"
-=======
-udon = { git = "https://github.com/adamcake/udon", features = ["serde-derives", "wav"] }
->>>>>>> 5a27b138
 
 [target.'cfg(all(target_os = "windows"))'.dependencies]
 crc32fast = "1.2"
 libffi = "1.0.0"
-<<<<<<< HEAD
 user32-sys = "0.2.0"
-=======
 
 [target.'cfg(unix)'.dependencies]
-libc = "0.2"
->>>>>>> 5a27b138
+libc = "0.2"