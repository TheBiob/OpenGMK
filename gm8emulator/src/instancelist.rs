--- conflicted
+++ resolved
@@ -9,17 +9,7 @@
     ser::{SerializeSeq, SerializeStruct},
     Deserialize, Deserializer, Serialize, Serializer,
 };
-<<<<<<< HEAD
-use shared::types::ID;
 use std::{collections::HashMap, fmt};
-=======
-use std::{
-    cell::RefCell,
-    collections::{HashMap, HashSet},
-    fmt,
-    rc::Rc,
-};
->>>>>>> c81204d5
 
 /// Elements per Chunk (fixed size).
 const CHUNK_SIZE: usize = 256;
