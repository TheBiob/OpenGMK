--- conflicted
+++ resolved
@@ -1,17 +1,14 @@
 use crate::{
     asset::font::Font,
-<<<<<<< HEAD
     game::{
         background, draw,
         external::{DefineInfo, External},
         particle,
         string::RCStr,
+        surface::Surface,
         view::View,
         Assets, Game, Replay, Version,
     },
-=======
-    game::{background, draw, particle, string::RCStr, surface::Surface, view::View, Assets, Game, Replay, Version},
->>>>>>> dcc06eb1
     gml::{
         ds::{self, DataStructureManager},
         rand::Random,
@@ -134,11 +131,8 @@
             room_colour: game.room_colour,
             textures: game.renderer.dump_dynamic_textures(),
             blend_mode: game.renderer.get_blend_mode(),
-<<<<<<< HEAD
+            interpolate_pixels: game.renderer.get_pixel_interpolation(),
             externals: game.externals.iter().map(|e| e.as_ref().map(|e| e.info.clone())).collect(),
-=======
-            interpolate_pixels: game.renderer.get_pixel_interpolation(),
->>>>>>> dcc06eb1
             last_instance_id: game.last_instance_id.clone(),
             last_tile_id: game.last_tile_id.clone(),
             views_enabled: game.views_enabled.clone(),
