--- conflicted
+++ resolved
@@ -124,11 +124,7 @@
 
 impl SaveState {
     /// Creates a new SaveState from the given components.
-<<<<<<< HEAD
-    pub fn from(game: &Game, replay: Replay, renderer_state: RendererState, clean_state: bool) -> Self {
-=======
-    pub fn from(game: &Game, replay: Replay, renderer_state: RendererState) -> Self {
->>>>>>> ea7c1870
+    pub fn from(game: &mut Game, replay: Replay, renderer_state: RendererState, clean_state: bool) -> Self {
         let (window_width, window_height) = game.renderer.stored_size();
         let screenshot = game.renderer.stored_pixels();
         let zbuffer = game.renderer.stored_zbuffer();
