--- conflicted
+++ resolved
@@ -23,13 +23,8 @@
                 Openable,
             },
         },
-<<<<<<< HEAD
         replay::{self, Replay, Saved},
-        Game, SceneChange,
-=======
-        replay::{self, Replay},
         Game, GameClock, SceneChange,
->>>>>>> c7549015
     },
     render::{atlas::AtlasRef, PrimitiveType, RendererState},
     types::Colour,
