mod window;
mod game_window;
mod control_window;
mod savestate_window;
mod input_window;
mod instance_report;
mod keybinds;
mod console;
mod menu_bar;
mod input_edit;

use crate::{
    game::{
        savestate::{self, SaveState},
        recording::{
            instance_report::InstanceReport,
            window::{
                Window,
                DisplayInformation,
            },
        },
        replay::{self, Replay},
        Game, SceneChange,
    },
    gml::rand::Random,
    render::{atlas::AtlasRef, PrimitiveType, RendererState},
    types::Colour,
    imgui, input,
};
use ramen::{
    event::{Event, Key},
    monitor::Size,
};
use serde::{Deserialize, Serialize};
use std::{
    convert::TryFrom,
    fs::File,
    path::PathBuf,
    time::Instant,
};

const CLEAR_COLOUR: Colour = Colour::new(0.0196, 0.1059, 0.06275);
const BTN_NEUTRAL_COL: Colour = Colour::new(0.15, 0.15, 0.21);
const BTN_NDOUBLE_COL: Colour = Colour::new(0.21, 0.21, 0.26);
const BTN_NTRIPLE_COL: Colour = Colour::new(0.24, 0.24, 0.315);
const BTN_HELD_COL: Colour = Colour::new(0.486, 1.0, 0.506);
const BTN_HDOUBLE_COL: Colour = Colour::new(0.46, 0.85, 0.48);
const BTN_HTRIPLE_COL: Colour = Colour::new(0.44, 0.7, 0.455);
const BTN_CACTUS_COL: Colour = Colour::new(1.0, 0.788, 0.055);

#[derive(Clone, Copy, PartialEq)]
pub enum KeyState {
    Neutral,
    NeutralWillPress,
    NeutralWillDouble,
    NeutralWillTriple,
    NeutralWillCactus,
    NeutralDoubleEveryFrame,
    Held,
    HeldWillRelease,
    HeldWillDouble,
    HeldWillTriple,
    HeldDoubleEveryFrame,
}

impl KeyState {
    fn is_held(&self) -> bool {
        matches!(
            self,
            Self::Held
                | Self::HeldWillRelease
                | Self::HeldWillDouble
                | Self::HeldWillTriple
                | Self::HeldDoubleEveryFrame
        )
    }

    fn click(&mut self) {
        *self = match self {
            Self::Neutral => Self::NeutralWillPress,
            Self::NeutralWillPress
            | Self::NeutralWillDouble
            | Self::NeutralWillTriple
            | Self::NeutralWillCactus
            | Self::NeutralDoubleEveryFrame => Self::Neutral,
            Self::Held => Self::HeldWillRelease,
            Self::HeldWillRelease | Self::HeldWillDouble | Self::HeldWillTriple | Self::HeldDoubleEveryFrame => {
                Self::Held
            },
        }
    }

    fn reset_to(&mut self, pressed: bool) {
        *self = if pressed {
            if *self == Self::HeldDoubleEveryFrame { Self::HeldDoubleEveryFrame } else { Self::Held }
        } else {
            if *self == Self::NeutralDoubleEveryFrame { Self::NeutralDoubleEveryFrame } else { Self::Neutral }
        };
    }

    fn menu(&mut self, frame: &mut imgui::Frame, pos: imgui::Vec2<f32>) -> bool {
        frame.begin_context_menu(pos);
        let open = if !frame.window_focused() {
            false
        } else if self.is_held() {
            if frame.menu_item("(Keep Held)") {
                *self = KeyState::Held;
                false
            } else if frame.menu_item("Release") {
                *self = KeyState::HeldWillRelease;
                false
            } else if frame.menu_item("Release, Press") {
                *self = KeyState::HeldWillDouble;
                false
            } else if frame.menu_item("Release, Press, Release") {
                *self = KeyState::HeldWillTriple;
                false
            } else if frame.menu_item("Tap Every Frame") {
                *self = KeyState::HeldDoubleEveryFrame;
                false
            } else {
                true
            }
        } else {
            if frame.menu_item("(Keep Neutral)") {
                *self = KeyState::Neutral;
                false
            } else if frame.menu_item("Press") {
                *self = KeyState::NeutralWillPress;
                false
            } else if frame.menu_item("Press, Release") {
                *self = KeyState::NeutralWillDouble;
                false
            } else if frame.menu_item("Press, Release, Press") {
                *self = KeyState::NeutralWillTriple;
                false
            } else if frame.menu_item("Tap Every Frame") {
                *self = KeyState::NeutralDoubleEveryFrame;
                false
            } else if frame.menu_item("Cactus-Release") {
                *self = KeyState::NeutralWillCactus;
                false
            } else {
                true
            }
        };
        frame.end();
        open
    }

    pub fn repr(&self) -> &'static str {
        match self {
            Self::Neutral => "Neutral",
            Self::NeutralWillPress => "Neutral; will press",
            Self::NeutralWillDouble => "Neutral; will press and release",
            Self::NeutralWillTriple => "Neutral; will press, release, press",
            Self::NeutralDoubleEveryFrame => "Neutral; will tap on each frame",
            Self::NeutralWillCactus => "Neutral; will cactus-release",
            Self::Held => "Held",
            Self::HeldWillRelease => "Held; will release",
            Self::HeldWillDouble => "Held; will release and press",
            Self::HeldWillTriple => "Held; will release, press, release",
            Self::HeldDoubleEveryFrame => "Held; will tap on each frame",
        }
    }

    /// Draws the coloured rectangle according to the current state of the button.
    /// Doesn't render any text on it.
    pub fn draw_keystate(&self, frame: &mut imgui::Frame, position: imgui::Vec2<f32>, size: imgui::Vec2<f32>) {
        let wpos = frame.window_position();
        let alpha = if frame.item_hovered() { 255 } else { 190 };
        let r1_min = position + wpos;
        let r1_max = r1_min + imgui::Vec2((size.0 / 2.0).floor(), size.1);
        let r2_min = imgui::Vec2(position.0 + (size.0 / 2.0).floor(), position.1) + wpos;
        let r2_max = position + size + wpos;
        match self {
            KeyState::Neutral => frame.rect(position + wpos, position + size + wpos, BTN_NEUTRAL_COL, alpha),
            KeyState::Held => frame.rect(position + wpos, position + size + wpos, BTN_HELD_COL, alpha),
            KeyState::NeutralWillPress => {
                frame.rect(r1_min, r1_max, BTN_NEUTRAL_COL, alpha);
                frame.rect(r2_min, r2_max, BTN_HELD_COL, alpha);
            },
            KeyState::NeutralWillDouble | KeyState::NeutralDoubleEveryFrame => {
                frame.rect(r1_min, r1_max, BTN_NEUTRAL_COL, alpha);
                frame.rect(r2_min, r2_max, BTN_HDOUBLE_COL, alpha);
            },
            KeyState::NeutralWillTriple => {
                frame.rect(r1_min, r1_max, BTN_NEUTRAL_COL, alpha);
                frame.rect(r2_min, r2_max, BTN_HTRIPLE_COL, alpha);
            },
            KeyState::NeutralWillCactus => {
                frame.rect(r1_min, r1_max, BTN_NEUTRAL_COL, alpha);
                frame.rect(r2_min, r2_max, BTN_CACTUS_COL, alpha);
            },
            KeyState::HeldWillRelease => {
                frame.rect(r1_min, r1_max, BTN_HELD_COL, alpha);
                frame.rect(r2_min, r2_max, BTN_NEUTRAL_COL, alpha);
            },
            KeyState::HeldWillDouble | KeyState::HeldDoubleEveryFrame => {
                frame.rect(r1_min, r1_max, BTN_HELD_COL, alpha);
                frame.rect(r2_min, r2_max, BTN_NDOUBLE_COL, alpha);
            },
            KeyState::HeldWillTriple => {
                frame.rect(r1_min, r1_max, BTN_HELD_COL, alpha);
                frame.rect(r2_min, r2_max, BTN_NTRIPLE_COL, alpha);
            },
        }
        frame.rect_outline(position + wpos, position + size + wpos, Colour::new(0.4, 0.4, 0.65), u8::MAX);
    }

    pub fn push_key_inputs(&self, key: u8, inputs: &mut Vec<replay::Input>) {
        match self {
            Self::NeutralWillPress => {
                inputs.push(replay::Input::KeyPress(key));
            },
            Self::NeutralWillDouble | Self::NeutralDoubleEveryFrame => {
                inputs.push(replay::Input::KeyPress(key));
                inputs.push(replay::Input::KeyRelease(key));
            },
            Self::NeutralWillTriple => {
                inputs.push(replay::Input::KeyPress(key));
                inputs.push(replay::Input::KeyRelease(key));
                inputs.push(replay::Input::KeyPress(key));
            },
            Self::HeldWillRelease | Self::NeutralWillCactus => {
                inputs.push(replay::Input::KeyRelease(key));
            },
            Self::HeldWillDouble | Self::HeldDoubleEveryFrame => {
                inputs.push(replay::Input::KeyRelease(key));
                inputs.push(replay::Input::KeyPress(key));
            },
            Self::HeldWillTriple => {
                inputs.push(replay::Input::KeyRelease(key));
                inputs.push(replay::Input::KeyPress(key));
                inputs.push(replay::Input::KeyRelease(key));
            },
            Self::Neutral | Self::Held => (),
        }
    }
}

pub enum ContextMenu {
    Button { pos: imgui::Vec2<f32>, key: Key },
    MouseButton { pos: imgui::Vec2<f32>, button: i8 },
    Instances { pos: imgui::Vec2<f32>, options: Vec<(String, i32)> },
    Seed { pos: imgui::Vec2<f32> },
}

#[derive(Deserialize, Serialize)]
pub enum InputMode {
    Mouse,
    Direct,
}

#[derive(Deserialize, Serialize)]
pub struct ProjectConfig {
    ui_width: u16,
    ui_height: u16,
    rerecords: u64,
    watched_ids: Vec<i32>,
    full_keyboard: bool,
    input_mode: InputMode,
    quicksave_slot: usize,
    config_path: PathBuf,
    is_read_only: bool,
    current_frame: usize,
}

impl ProjectConfig {
    fn from_file_or_default(config_path: &PathBuf) -> Self {
        let default_config = Self {
            ui_width: 1280,
            ui_height: 720,
            rerecords: 0,
            watched_ids: Vec::new(),
            full_keyboard: false,
            input_mode: InputMode::Mouse,
            quicksave_slot: 0,
            config_path: config_path.clone(),
            is_read_only: false,
            current_frame: 0,
        };
        
        let mut config = if config_path.exists() {
            match bincode::deserialize_from(File::open(&config_path).expect("Couldn't read project.cfg")) {
                Ok(config) => config,
                Err(_) => {
                    println!("Warning: Couldn't parse project.cfg. Using default configuration.");
                    default_config
                },
            }
        } else {
            bincode::serialize_into(File::create(&config_path).expect("Couldn't write project.cfg"), &default_config)
                .expect("Couldn't serialize project.cfg");
            default_config
        };
        // update path in case the project was moved
        config.config_path = config_path.clone();
        config
    }

    pub fn save(&self) {
        let _ = File::create(&self.config_path).map(|f| bincode::serialize_into(f, &self));
    }
}

impl Game {
    pub fn record(&mut self, project_path: PathBuf, pause: bool) {
        let mut save_buffer = savestate::Buffer::new();
        let mut startup_successful = true;

        let config_path = {
            let mut p = project_path.clone();
            p.push("project.cfg");
            p
        };
        let mut config = ProjectConfig::from_file_or_default(&config_path);

        let mut replay = Replay::new(self.spoofed_time_nanos.unwrap_or(0), self.rand.seed());

        let mut context = imgui::Context::new();
        context.make_current();
        let io = context.io();
        io.setup_default_keymap();

        let ini_filename = {
            let mut path = project_path.clone();
            path.push("imgui.ini\0");
            path.into_os_string().into_string().expect("Bad project file path")
        };
        unsafe {
            (*cimgui_sys::igGetIO()).IniFilename = ini_filename.as_ptr() as _;
        }
        io.set_display_size(imgui::Vec2(f32::from(config.ui_width), f32::from(config.ui_height)));

        // TODO probably don't store these textures in the same places as the game textures
        let imgui::FontData { data: fdata, size: (fwidth, fheight) } = io.font_data();
        let mut font = self
            .renderer
            .upload_sprite(fdata.into(), fwidth as _, fheight as _, 0, 0)
            .expect("Failed to upload UI font");
        io.set_texture_id((&mut font as *mut AtlasRef).cast());

        let grid = (0i32..(64 * 64 * 4))
            .map(|i| {
                let n = i >> 2;
                let x = n % 64;
                let y = n / 64;
                let a = (y - x).abs() == 32 || (y + x - 63).abs() == 32;
                let b = (y >= 34 && x + y == 97) || ((2..32).contains(&y) && x + y == 33);
                let c = (31..34).contains(&(y - x).abs()) || (31..34).contains(&(y + x - 63).abs());
                match (i & 1 != 0, i & 2 != 0) {
                    (false, false) => u8::from(b) * 64,
                    (true, false) => u8::from(a) * 128 + 64,
                    (false, true) => {
                        if a {
                            99
                        } else {
                            u8::from(b) * 34 + 33
                        }
                    },
                    (true, true) => u8::from(b || c) * 255,
                }
            })
            .collect::<Vec<_>>()
            .into_boxed_slice();
        let grid_ref = self.renderer.upload_sprite(grid, 64, 64, 0, 0).expect("Failed to upload UI images");
        let grid_start = Instant::now();

        let mut keyboard_state = [KeyState::Neutral; 256];
        let mut mouse_state = [KeyState::Neutral; 3];
        let mut new_mouse_pos: Option<(i32, i32)> = None;
        let mut setting_mouse_pos = false;

        let ui_renderer_state = RendererState {
            model_matrix: self.renderer.get_model_matrix(),
            alpha_blending: true,
            blend_mode: self.renderer.get_blend_mode(),
            pixel_interpolation: true,
            texture_repeat: false,
            texture_rects: self.renderer.get_texture_rects(),
            vsync: true,
            ambient_colour: self.renderer.get_ambient_colour(),
            using_3d: false,
            depth: self.renderer.get_depth(),
            depth_test: false,
            write_depth: false,
            culling: false,
            perspective: false,
            fog: None,
            gouraud: false,
            lighting_enabled: false,
            lights: self.renderer.get_lights(),
            circle_precision: self.renderer.get_circle_precision(),
            primitive_2d: self.renderer.get_primitive_2d(),
            primitive_3d: self.renderer.get_primitive_3d(),
            zbuf_trashed: self.renderer.get_zbuf_trashed(),
        };

        let save_paths = (0..16)
            .map(|i| {
                let mut path = project_path.clone();
                path.push(&format!("save{}.bin", i + 1));
                path
            })
            .collect::<Vec<_>>();

        let mut game_running = true; // false indicates the game closed or crashed, and so advancing is not allowed
        let mut err_string: Option<String> = None;

        let mut context_menu: Option<ContextMenu> = None;
        let mut savestate;
        let mut renderer_state;

        macro_rules! load_backup_recording {
            () => {
                let mut backup_path = project_path.clone();
                backup_path.push("backup.gmtas");

                if backup_path.exists() {
                    match Replay::from_file(&backup_path) {
                        Ok(backup_replay) => {
                            if pause {
                                self.rand.set_seed(backup_replay.start_seed);
                                self.spoofed_time_nanos = Some(backup_replay.start_time);
                                replay.start_seed = backup_replay.start_seed;
                                replay.start_time = backup_replay.start_time;
                            }

                            if backup_replay.contains_part(&replay) {
                                replay = backup_replay;
                            } else if pause {
                                println!("Warning: Game is not part of backup replay");
                            }
                        },
                        Err(e) => err_string = Some(format!("Warning: Failed to load backup replay: {:?}", e)),
                    }
                }
            };
        }

        if pause {
            config.is_read_only = true;
            load_backup_recording!();
        }

        if !save_paths[config.quicksave_slot].exists() || pause {
            if let Err(e) = match self.init() {
                Ok(()) => match self.scene_change {
                    Some(SceneChange::Room(id)) => self.load_room(id),
                    Some(SceneChange::Restart) => self.restart(),
                    Some(SceneChange::End) => {
                        startup_successful = false;
                        match self.run_game_end_events() {
                            Ok(()) => Err("(Fatal) Game ended during startup".into()),
                            Err(e) => {
                                Err(format!("(Fatal) Game ended during startup, then crashed during Game End: {}", e)
                                    .into())
                            },
                        }
                    },
                    Some(SceneChange::Load(ref mut path)) => {
                        let path = std::mem::take(path);
                        self.load_gm_save(path)
                    },
                    None => Ok(()),
                },
                Err(e) => Err(e),
            } {
                game_running = false;
                startup_successful = false;
                err_string = Some(format!("(Fatal) Game crashed during startup: {}", e));
            }
            for ev in self.stored_events.iter() {
                replay.startup_events.push(ev.clone());
            }
            self.stored_events.clear();

            self.renderer.resize_framebuffer(config.ui_width.into(), config.ui_height.into(), true);
            renderer_state = self.renderer.state();
            self.renderer.set_state(&ui_renderer_state);

            config.current_frame = 0;

            if pause && save_paths[config.quicksave_slot].exists() {
                match SaveState::from_file(&save_paths[config.quicksave_slot], &mut save_buffer) {
                    Ok(save) => savestate = save,
                    Err(e) => {
                        // Just to initialize renderer_state and keep the compiler happy, this won't be used...
                        renderer_state = ui_renderer_state.clone();
                        err_string = Some(format!("(Fatal) Error loading quicksave file: {:?}", e));
                        savestate = SaveState::from(self, replay.clone(), renderer_state.clone());
                        startup_successful = false;
                        game_running = false;
                    },
                }
            } else {
                let mut save_replay = replay.clone();
                save_replay.truncate_frames(config.current_frame);
                savestate = SaveState::from(self, save_replay, renderer_state.clone());

                if let Err(err) = savestate.save_to_file(&save_paths[config.quicksave_slot], &mut save_buffer) {
                    err_string = Some(format!(
                        concat!(
                            "Warning: failed to create {:?} (it has still been saved in memory)\n\n",
                            "Error message: {:?}",
                        ),
                        save_paths[config.quicksave_slot].file_name(),
                        err,
                    ));
                }
                if config.is_read_only {
                    load_backup_recording!();
                }
            }
        } else {
            match SaveState::from_file(&save_paths[config.quicksave_slot], &mut save_buffer) {
                Ok(state) => {
                    let (rep, ren) = state.clone().load_into(self);
                    config.current_frame = rep.frame_count();

                    if config.is_read_only {
                        let mut backup_path = project_path.clone();
                        backup_path.push("backup.gmtas");

                        if backup_path.exists() {
                            match Replay::from_file(&backup_path) {
                                Ok(backup_replay) => {
                                    if backup_replay.contains_part(&rep) {
                                        replay = backup_replay;
                                    } else {
                                        replay = rep;
                                    }
                                },
                                Err(e) => {
                                    err_string = Some(format!("Warning: Failed to load backup replay: {:?}", e));
                                    replay = rep
                                },
                            }
                        }
                    } else {
                        replay = rep;
                    }
                    renderer_state = ren;

                    for (i, state) in keyboard_state.iter_mut().enumerate() {
                        *state =
                            if self.input.keyboard_check_direct(i as u8) { KeyState::Held } else { KeyState::Neutral };
                    }

                    for (i, state) in mouse_state.iter_mut().enumerate() {
                        *state =
                            if self.input.mouse_check_button(i as i8 + 1) { KeyState::Held } else { KeyState::Neutral };
                    }

                    self.renderer.resize_framebuffer(config.ui_width.into(), config.ui_height.into(), false);
                    self.renderer.set_state(&ui_renderer_state);
                    savestate = state;
                },
                Err(e) => {
                    // Just to initialize renderer_state and keep the compiler happy, this won't be used...
                    renderer_state = ui_renderer_state.clone();
                    err_string = Some(format!("(Fatal) Error loading quicksave file: {:?}", e));
                    savestate = SaveState::from(self, replay.clone(), renderer_state.clone());
                    startup_successful = false;
                    game_running = false;
                },
            }
        }

        self.window.set_inner_size(Size::Physical(config.ui_width.into(), config.ui_height.into()));

        for (i, state) in keyboard_state.iter_mut().enumerate() {
            if self.input.keyboard_check_direct(i as u8) {
                *state = KeyState::Held;
            }
        }
        for (i, state) in mouse_state.iter_mut().enumerate() {
            if self.input.mouse_check_button(i as i8 + 1) {
                *state = KeyState::Held;
            }
        }

        let mut instance_reports: Vec<(i32, Option<InstanceReport>)> =
            config.watched_ids.iter().map(|id| (*id, InstanceReport::new(&*self, *id))).collect();
        let mut new_rand: Option<Random> = None;

        let mut keybind_path = project_path.clone();
        keybind_path.push("keybindings.cfg");
        let mut keybindings = keybinds::Keybindings::from_file_or_default(&keybind_path);

        let mut windows: Vec<(Box<dyn Window>, bool)> = vec![
            (Box::new(game_window::GameWindow::new()), true),
            (Box::new(control_window::ControlWindow::new()), false),
            (Box::new(savestate_window::SaveStateWindow::new(16)), false),
            (Box::new(input_window::InputWindows::new()), false),
            (Box::new(instance_report::InstanceReportWindow::new()), false),
            // (Box::new(keybinds::KeybindWindow::new()), false),
        ];

        /* ----------------------
        Frame loop begins here
        ---------------------- */

        'gui: loop {
            let time_start = Instant::now();

            // refresh io state
            let io = context.io();
            io.set_mouse_wheel(0.0);

            // poll window events
            self.window.swap_events();
            for event in self.window.events() {
                match event {
                    ev @ Event::KeyboardDown(key) | ev @ Event::KeyboardUp(key) => {
                        setting_mouse_pos = false;
                        let state = matches!(ev, Event::KeyboardDown(_));
                        let vk = input::ramen2vk(*key);
                        io.set_key(usize::from(vk), state);
                        match key {
                            Key::LShift | Key::RShift => io.set_shift(state),
                            Key::LControl | Key::RControl => io.set_ctrl(state),
                            Key::LAlt | Key::RAlt => io.set_alt(state),
                            _ => (),
                        }

                        if state {
                            let mut buf = vec![0 as u16; 4];
                            let mut keyboard_state = vec![0 as u8; 256];
                            if io.get_shift() {
                                keyboard_state[input::Button::Shift as usize] = 0xff;
                            }
                            let result = unsafe {
                                user32::ToUnicode(
                                    vk as u32,
                                    0,
                                    keyboard_state.as_ptr(),
                                    buf.as_mut_ptr(),
                                    buf.len() as i32,
                                    0
                                )
                            };
                            if result == 1 {
                                io.add_input_character(buf[0] as u32);
                            }
                        }
                    },
                    Event::MouseMove((point, scale)) => {
                        let (x, y) = point.as_physical(*scale);
                        io.set_mouse(imgui::Vec2(x as f32, y as f32));
                    },
                    ev @ Event::MouseDown(btn) | ev @ Event::MouseUp(btn) => usize::try_from(input::ramen2mb(*btn))
                        .ok()
                        .and_then(|x| x.checked_sub(1))
                        .into_iter()
                        .for_each(|x| io.set_mouse_button(x, matches!(ev, Event::MouseDown(_)))),
                    Event::MouseWheel(delta) => io.set_mouse_wheel(delta.get() as f32 / 120.0),
                    Event::Resize((size, scale)) => {
                        let (width, height) = size.as_physical(*scale);
                        config.ui_width = u16::try_from(width).unwrap_or(u16::MAX);
                        config.ui_height = u16::try_from(height).unwrap_or(u16::MAX);
                        io.set_display_size(imgui::Vec2(width as f32, height as f32));
                        self.renderer.resize_framebuffer(width, height, false);
                        context_menu = None;
                    },
                    Event::Focus(false) => {
                        io.clear_inputs();
                        context_menu = None;
                    },
                    Event::CloseRequest(_) => break 'gui,
                    _ => (),
                }
            }

            // present imgui
            let fps_text = format!("FPS: {}", io.framerate().round());
            let win_frame_height = context.frame_height();
            let win_border_size = context.window_border_size();
            let win_padding = context.window_padding();
            let mut frame = context.new_frame();

            // ImGui windows
            // todo: maybe separate control logic from the windows at some point so we can close control/savestate/input windows
            //       and still have the keyboard shortcuts and everything working. Collapsing them is good enough for now.
            {
                let mut close: bool = false;
                menu_bar::show_menu_bar(&mut frame, &mut windows, &mut close);
                if close {
                    break 'gui;
                }

                keybindings.update_disable_bindings();

                let mut display_info = DisplayInformation {
                    game: self,
                    frame: &mut frame,
                    context_menu: &mut context_menu,
                    game_running: &mut game_running,
                    setting_mouse_pos: &mut setting_mouse_pos,
                    new_mouse_pos: &mut new_mouse_pos,
                    new_rand: &mut new_rand,
                    err_string: &mut err_string,
                    replay: &mut replay,
                    config: &mut config,

                    keyboard_state: &mut keyboard_state,
                    mouse_state: &mut mouse_state,
                    savestate: &mut savestate,
                    renderer_state: &mut renderer_state,
                    save_buffer: &mut save_buffer,
                    instance_reports: &mut instance_reports,

                    startup_successful: &startup_successful,
                    ui_renderer_state: &ui_renderer_state,
                    fps_text: &fps_text,
                    save_paths: &save_paths,
                    project_path: &project_path,

                    win_frame_height: win_frame_height,
                    win_border_size: win_border_size,
                    win_padding: win_padding,

                    keybindings: &mut keybindings,
                };

                for (win, focus) in &mut windows {
                    if *focus {
                        display_info.frame.set_next_window_focus();
                        *focus = false;
                    }
                    win.show_window(&mut display_info);
                }
<<<<<<< HEAD
                windows.retain(|(win, _)| win.is_open());
=======
                frame.end();
            }

            // Mouse input window
            frame.setup_next_window(imgui::Vec2(2.0, 210.0), None, None);
            frame.begin_window("Mouse", Some(imgui::Vec2(300.0, 138.0)), false, false, None);
            if !frame.window_collapsed() {
                frame.rect(
                    imgui::Vec2(0.0, win_frame_height) + frame.window_position(),
                    imgui::Vec2(frame.window_size().0, win_frame_height + 20.0) + frame.window_position(),
                    Colour::new(0.14, 0.14, 0.14),
                    255,
                );

                let button_size = imgui::Vec2(40.0, 40.0);
                kb_btn!("Left", button_size, 4.0, 65.0, mouse 0);
                kb_btn!("Middle", button_size, 48.0, 65.0, mouse 2);
                kb_btn!("Right", button_size, 92.0, 65.0, mouse 1);
                if frame.button("Set Mouse", imgui::Vec2(150.0, 20.0), Some(imgui::Vec2(150.0, 50.0))) {
                    if game_running {
                        setting_mouse_pos = true;
                    } else {
                        err_string = Some("The game is not running. Please load a savestate.".into());
                    }
                }

                if let Some((x, y)) = new_mouse_pos {
                    unsafe {
                        cimgui_sys::igPushStyleColorVec4(
                            cimgui_sys::ImGuiCol__ImGuiCol_Text as _,
                            cimgui_sys::ImVec4 { x: 1.0, y: 0.5, z: 0.5, w: 1.0 },
                        );
                    }
                    frame.text_centered(&format!("x: {}*", x), imgui::Vec2(225.0, 80.0));
                    frame.text_centered(&format!("y: {}*", y), imgui::Vec2(225.0, 96.0));
                    unsafe {
                        cimgui_sys::igPopStyleColor(1);
                    }
                } else {
                    frame.text_centered(&format!("x: {}", self.input.mouse_x()), imgui::Vec2(225.0, 80.0));
                    frame.text_centered(&format!("y: {}", self.input.mouse_y()), imgui::Vec2(225.0, 96.0));
                }
            }
            frame.end();

            // Instance-watcher windows
            let previous_len = config.watched_ids.len();
            instance_images.clear();
            instance_images.reserve(config.watched_ids.len());
            config.watched_ids.retain(|id| {
                let mut open = true;
                frame.begin_window(&format!("Instance {}", id), None, true, false, Some(&mut open));
                if let Some((_, Some(report))) = instance_reports.iter().find(|(i, _)| i == id) {
                    frame.text(&report.object_name);
                    frame.text(&report.id);
                    frame.text("");
                    if frame.begin_tree_node("General Variables") {
                        report.general_vars.iter().for_each(|s| frame.text(s));
                        frame.pop_tree_node();
                    }
                    if frame.begin_tree_node("Physics Variables") {
                        report.physics_vars.iter().for_each(|s| frame.text(s));
                        frame.pop_tree_node();
                    }
                    if frame.begin_tree_node("Image Variables") {
                        report.image_vars.iter().for_each(|s| frame.text(s));
                        frame.pop_tree_node();
                    }
                    if frame.begin_tree_node("Timeline Variables") {
                        report.timeline_vars.iter().for_each(|s| frame.text(s));
                        frame.pop_tree_node();
                    }
                    if frame.begin_tree_node("Alarms") {
                        report.alarms.iter().for_each(|s| frame.text(s));
                        frame.pop_tree_node();
                    }
                    if frame.begin_tree_node("Fields") {
                        report.fields.iter().for_each(|f| match f {
                            ReportField::Single(s) => frame.text(s),
                            ReportField::Array(label, array) => {
                                if frame.begin_tree_node(label) {
                                    array.iter().for_each(|s| frame.text(s));
                                    frame.pop_tree_node();
                                }
                            },
                        });
                        frame.pop_tree_node();
                    }
                    if let Some(handle) = self.room.instance_list.get_by_instid(*id) {
                        use crate::game::GetAsset;
                        let instance = self.room.instance_list.get(handle);
                        if let Some((sprite, atlas_ref)) =
                            self.assets.sprites.get_asset(instance.sprite_index.get()).and_then(|x| {
                                x.get_atlas_ref(instance.image_index.get().floor().to_i32()).map(|y| (x, y))
                            })
                        {
                            if sprite.width <= 48 && sprite.height <= 48 {
                                let i = instance_images.len();
                                instance_images.push(atlas_ref);
                                let imgui::Vec2(win_x, win_y) = frame.window_position();
                                let win_w = frame.window_size().0;
                                let center_x = win_x + win_w - 28.0;
                                let center_y = win_y + 46.0;
                                let min_x = center_x - (sprite.width / 2) as f32;
                                let min_y = center_y - (sprite.height / 2) as f32;
                                unsafe {
                                    cimgui_sys::ImDrawList_AddImage(
                                        cimgui_sys::igGetWindowDrawList(),
                                        instance_images.as_mut_ptr().add(i) as _,
                                        cimgui_sys::ImVec2 { x: min_x, y: min_y },
                                        cimgui_sys::ImVec2 {
                                            x: min_x + sprite.width as f32,
                                            y: min_y + sprite.height as f32,
                                        },
                                        cimgui_sys::ImVec2 { x: 0.0, y: 0.0 },
                                        cimgui_sys::ImVec2 { x: 1.0, y: 1.0 },
                                        instance.image_blend.get() as u32 | 0xFF000000,
                                    );
                                }
                            }
                        }
                    }
                } else {
                    frame.text_centered("<deleted instance>", imgui::Vec2(160.0, 35.0));
                }
                frame.end();
                open
            });

            if config.watched_ids.len() != previous_len {
                instance_reports =
                    config.watched_ids.iter().map(|id| (*id, InstanceReport::new(&*self, *id))).collect();
                let _ = File::create(&config_path).map(|f| bincode::serialize_into(f, &config));
>>>>>>> 75bd8f56
            }

            // Context menu windows (aka right-click menus)
            match &context_menu {
                Some(ContextMenu::Button { pos, key }) => {
                    let key_state = &mut keyboard_state[usize::from(input::ramen2vk(*key))];
                    if !key_state.menu(&mut frame, *pos) {
                        context_menu = None;
                    }
                },
                Some(ContextMenu::MouseButton { pos, button }) => {
                    let key_state = &mut mouse_state[*button as usize];
                    if !key_state.menu(&mut frame, *pos) {
                        context_menu = None;
                    }
                },
                Some(ContextMenu::Instances { pos, options }) => {
                    frame.begin_context_menu(*pos);
                    if !frame.window_focused() {
                        context_menu = None;
                    } else {
                        for (label, id) in options {
                            if frame.menu_item(label) {
                                if !config.watched_ids.contains(id) {
                                    config.watched_ids.push(*id);
                                    instance_reports.push((*id, InstanceReport::new(&*self, *id)));
                                    config.save();
                                }
                                context_menu = None;
                                break
                            }
                        }
                    }
                    frame.end();
                },
                Some(ContextMenu::Seed { pos }) => {
                    frame.begin_context_menu(*pos);
                    if !frame.window_focused() {
                        context_menu = None;
                    } else {
                        let count;
                        if new_rand.is_some() && frame.menu_item("Reset") {
                            count = None;
                            context_menu = None;
                            new_rand = None;
                        } else if frame.menu_item("+1 RNG call") {
                            count = Some(1);
                            context_menu = None;
                        } else if frame.menu_item("+5 RNG calls") {
                            count = Some(5);
                            context_menu = None;
                        } else if frame.menu_item("+10 RNG calls") {
                            count = Some(10);
                            context_menu = None;
                        } else if frame.menu_item("+50 RNG calls") {
                            count = Some(50);
                            context_menu = None;
                        } else {
                            count = None;
                        }
                        if let Some(count) = count {
                            if let Some(rand) = &mut new_rand {
                                for _ in 0..count {
                                    rand.cycle();
                                }
                            } else {
                                let mut rand = self.rand.clone();
                                for _ in 0..count {
                                    rand.cycle();
                                }
                                new_rand = Some(rand);
                            }
                        }
                    }
                    frame.end();
                },
                None => (),
            }

            // Show error/info message if there is one
            if let Some(err) = &err_string {
                if !frame.popup(err) {
                    if startup_successful {
                        err_string = None;
                    } else {
                        break 'gui
                    }
                }
            }

            // Done
            frame.render();

            // draw imgui
            let start_xy = f64::from(grid_start.elapsed().as_millis().rem_euclid(2048) as i16) / -32.0;
            self.renderer.draw_sprite_tiled(
                grid_ref,
                start_xy,
                start_xy,
                1.0,
                1.0,
                0xFFFFFF,
                0.5,
                Some(config.ui_width.into()),
                Some(config.ui_height.into()),
            );

            let draw_data = context.draw_data();
            debug_assert!(draw_data.Valid);
            let cmd_list_count = usize::try_from(draw_data.CmdListsCount).unwrap_or(0);
            for list_id in 0..cmd_list_count {
                let draw_list = unsafe { &**draw_data.CmdLists.add(list_id) };
                let cmd_count = usize::try_from(draw_list.CmdBuffer.Size).unwrap_or(0);
                let vertex_buffer = draw_list.VtxBuffer.Data;
                let index_buffer = draw_list.IdxBuffer.Data;
                for cmd_id in 0..cmd_count {
                    let command = unsafe { &*draw_list.CmdBuffer.Data.add(cmd_id) };
                    let vertex_buffer = unsafe { vertex_buffer.add(command.VtxOffset as usize) };
                    let index_buffer = unsafe { index_buffer.add(command.IdxOffset as usize) };
                    if let Some(f) = command.UserCallback {
                        unsafe { f(draw_list, command) };
                    } else {
                        // TODO: don't use the primitive builder for this, it allocates a lot and
                        // also doesn't do instanced drawing I think?
                        self.renderer.reset_primitive_2d(
                            PrimitiveType::TriList,
                            if command.TextureId.is_null() {
                                None
                            } else {
                                Some(unsafe { *(command.TextureId as *mut AtlasRef) })
                            },
                        );

                        for i in 0..(command.ElemCount as usize) {
                            let vert = unsafe { *(vertex_buffer.add(usize::from(*index_buffer.add(i)))) };
                            self.renderer.vertex_2d(
                                f64::from(vert.pos.x) - 0.5,
                                f64::from(vert.pos.y) - 0.5,
                                vert.uv.x.into(),
                                vert.uv.y.into(),
                                (vert.col & 0xFFFFFF) as _,
                                f64::from(vert.col >> 24) / 255.0,
                            );
                        }

                        let clip_x = command.ClipRect.x as i32;
                        let clip_y = command.ClipRect.y as i32;
                        let clip_w = (command.ClipRect.z - command.ClipRect.x) as i32 + 1;
                        let clip_h = (command.ClipRect.w - command.ClipRect.y) as i32 + 1;
                        self.renderer.set_view(clip_x, clip_y, clip_w, clip_h, 0.0, clip_x, clip_y, clip_w, clip_h);
                        self.renderer.draw_primitive_2d();
                    }
                }
            }

            self.renderer.finish(config.ui_width.into(), config.ui_height.into(), CLEAR_COLOUR);

            context.io().set_delta_time(time_start.elapsed().as_micros() as f32 / 1000000.0);
        }

        let mut backup_path = project_path.clone();
        backup_path.push("backup.gmtas");
        replay.to_file(&backup_path);

        config.save();
        let _ = File::create(&keybind_path).map(|f| bincode::serialize_into(f, &keybindings));
    }
}<|MERGE_RESOLUTION|>--- conflicted
+++ resolved
@@ -731,143 +731,7 @@
                     }
                     win.show_window(&mut display_info);
                 }
-<<<<<<< HEAD
                 windows.retain(|(win, _)| win.is_open());
-=======
-                frame.end();
-            }
-
-            // Mouse input window
-            frame.setup_next_window(imgui::Vec2(2.0, 210.0), None, None);
-            frame.begin_window("Mouse", Some(imgui::Vec2(300.0, 138.0)), false, false, None);
-            if !frame.window_collapsed() {
-                frame.rect(
-                    imgui::Vec2(0.0, win_frame_height) + frame.window_position(),
-                    imgui::Vec2(frame.window_size().0, win_frame_height + 20.0) + frame.window_position(),
-                    Colour::new(0.14, 0.14, 0.14),
-                    255,
-                );
-
-                let button_size = imgui::Vec2(40.0, 40.0);
-                kb_btn!("Left", button_size, 4.0, 65.0, mouse 0);
-                kb_btn!("Middle", button_size, 48.0, 65.0, mouse 2);
-                kb_btn!("Right", button_size, 92.0, 65.0, mouse 1);
-                if frame.button("Set Mouse", imgui::Vec2(150.0, 20.0), Some(imgui::Vec2(150.0, 50.0))) {
-                    if game_running {
-                        setting_mouse_pos = true;
-                    } else {
-                        err_string = Some("The game is not running. Please load a savestate.".into());
-                    }
-                }
-
-                if let Some((x, y)) = new_mouse_pos {
-                    unsafe {
-                        cimgui_sys::igPushStyleColorVec4(
-                            cimgui_sys::ImGuiCol__ImGuiCol_Text as _,
-                            cimgui_sys::ImVec4 { x: 1.0, y: 0.5, z: 0.5, w: 1.0 },
-                        );
-                    }
-                    frame.text_centered(&format!("x: {}*", x), imgui::Vec2(225.0, 80.0));
-                    frame.text_centered(&format!("y: {}*", y), imgui::Vec2(225.0, 96.0));
-                    unsafe {
-                        cimgui_sys::igPopStyleColor(1);
-                    }
-                } else {
-                    frame.text_centered(&format!("x: {}", self.input.mouse_x()), imgui::Vec2(225.0, 80.0));
-                    frame.text_centered(&format!("y: {}", self.input.mouse_y()), imgui::Vec2(225.0, 96.0));
-                }
-            }
-            frame.end();
-
-            // Instance-watcher windows
-            let previous_len = config.watched_ids.len();
-            instance_images.clear();
-            instance_images.reserve(config.watched_ids.len());
-            config.watched_ids.retain(|id| {
-                let mut open = true;
-                frame.begin_window(&format!("Instance {}", id), None, true, false, Some(&mut open));
-                if let Some((_, Some(report))) = instance_reports.iter().find(|(i, _)| i == id) {
-                    frame.text(&report.object_name);
-                    frame.text(&report.id);
-                    frame.text("");
-                    if frame.begin_tree_node("General Variables") {
-                        report.general_vars.iter().for_each(|s| frame.text(s));
-                        frame.pop_tree_node();
-                    }
-                    if frame.begin_tree_node("Physics Variables") {
-                        report.physics_vars.iter().for_each(|s| frame.text(s));
-                        frame.pop_tree_node();
-                    }
-                    if frame.begin_tree_node("Image Variables") {
-                        report.image_vars.iter().for_each(|s| frame.text(s));
-                        frame.pop_tree_node();
-                    }
-                    if frame.begin_tree_node("Timeline Variables") {
-                        report.timeline_vars.iter().for_each(|s| frame.text(s));
-                        frame.pop_tree_node();
-                    }
-                    if frame.begin_tree_node("Alarms") {
-                        report.alarms.iter().for_each(|s| frame.text(s));
-                        frame.pop_tree_node();
-                    }
-                    if frame.begin_tree_node("Fields") {
-                        report.fields.iter().for_each(|f| match f {
-                            ReportField::Single(s) => frame.text(s),
-                            ReportField::Array(label, array) => {
-                                if frame.begin_tree_node(label) {
-                                    array.iter().for_each(|s| frame.text(s));
-                                    frame.pop_tree_node();
-                                }
-                            },
-                        });
-                        frame.pop_tree_node();
-                    }
-                    if let Some(handle) = self.room.instance_list.get_by_instid(*id) {
-                        use crate::game::GetAsset;
-                        let instance = self.room.instance_list.get(handle);
-                        if let Some((sprite, atlas_ref)) =
-                            self.assets.sprites.get_asset(instance.sprite_index.get()).and_then(|x| {
-                                x.get_atlas_ref(instance.image_index.get().floor().to_i32()).map(|y| (x, y))
-                            })
-                        {
-                            if sprite.width <= 48 && sprite.height <= 48 {
-                                let i = instance_images.len();
-                                instance_images.push(atlas_ref);
-                                let imgui::Vec2(win_x, win_y) = frame.window_position();
-                                let win_w = frame.window_size().0;
-                                let center_x = win_x + win_w - 28.0;
-                                let center_y = win_y + 46.0;
-                                let min_x = center_x - (sprite.width / 2) as f32;
-                                let min_y = center_y - (sprite.height / 2) as f32;
-                                unsafe {
-                                    cimgui_sys::ImDrawList_AddImage(
-                                        cimgui_sys::igGetWindowDrawList(),
-                                        instance_images.as_mut_ptr().add(i) as _,
-                                        cimgui_sys::ImVec2 { x: min_x, y: min_y },
-                                        cimgui_sys::ImVec2 {
-                                            x: min_x + sprite.width as f32,
-                                            y: min_y + sprite.height as f32,
-                                        },
-                                        cimgui_sys::ImVec2 { x: 0.0, y: 0.0 },
-                                        cimgui_sys::ImVec2 { x: 1.0, y: 1.0 },
-                                        instance.image_blend.get() as u32 | 0xFF000000,
-                                    );
-                                }
-                            }
-                        }
-                    }
-                } else {
-                    frame.text_centered("<deleted instance>", imgui::Vec2(160.0, 35.0));
-                }
-                frame.end();
-                open
-            });
-
-            if config.watched_ids.len() != previous_len {
-                instance_reports =
-                    config.watched_ids.iter().map(|id| (*id, InstanceReport::new(&*self, *id))).collect();
-                let _ = File::create(&config_path).map(|f| bincode::serialize_into(f, &config));
->>>>>>> 75bd8f56
             }
 
             // Context menu windows (aka right-click menus)
