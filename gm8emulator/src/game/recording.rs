mod window;
mod game_window;
mod control_window;
mod savestate_window;
mod input_window;
mod instance_report;

use crate::{
    game::{
        savestate::{self, SaveState},
        recording::{
            instance_report::InstanceReport,
            window::{
                Window,
                DisplayInformation,
            },
        },
        replay::Replay,
        Game, SceneChange,
    },
    gml::rand::Random,
    render::{atlas::AtlasRef, PrimitiveType, RendererState},
    types::Colour,
    imgui, input,
};
use ramen::{
    event::{Event, Key},
    monitor::Size,
};
use serde::{Deserialize, Serialize};
use std::{
    convert::TryFrom,
    fs::File,
    path::PathBuf,
    time::Instant,
};

const CLEAR_COLOUR: Colour = Colour::new(0.0196, 0.1059, 0.06275);
const BTN_NEUTRAL_COL: Colour = Colour::new(0.15, 0.15, 0.21);
const BTN_NDOUBLE_COL: Colour = Colour::new(0.21, 0.21, 0.26);
const BTN_NTRIPLE_COL: Colour = Colour::new(0.24, 0.24, 0.315);
const BTN_HELD_COL: Colour = Colour::new(0.486, 1.0, 0.506);
const BTN_HDOUBLE_COL: Colour = Colour::new(0.46, 0.85, 0.48);
const BTN_HTRIPLE_COL: Colour = Colour::new(0.44, 0.7, 0.455);
const BTN_CACTUS_COL: Colour = Colour::new(1.0, 0.788, 0.055);

#[derive(Clone, Copy, PartialEq)]
pub enum KeyState {
    Neutral,
    NeutralWillPress,
    NeutralWillDouble,
    NeutralWillTriple,
    NeutralWillCactus,
    NeutralDoubleEveryFrame,
    Held,
    HeldWillRelease,
    HeldWillDouble,
    HeldWillTriple,
    HeldDoubleEveryFrame,
}

impl KeyState {
    fn is_held(&self) -> bool {
        matches!(
            self,
            Self::Held
                | Self::HeldWillRelease
                | Self::HeldWillDouble
                | Self::HeldWillTriple
                | Self::HeldDoubleEveryFrame
        )
    }

    fn click(&mut self) {
        *self = match self {
            Self::Neutral => Self::NeutralWillPress,
            Self::NeutralWillPress
            | Self::NeutralWillDouble
            | Self::NeutralWillTriple
            | Self::NeutralWillCactus
            | Self::NeutralDoubleEveryFrame => Self::Neutral,
            Self::Held => Self::HeldWillRelease,
            Self::HeldWillRelease | Self::HeldWillDouble | Self::HeldWillTriple | Self::HeldDoubleEveryFrame => {
                Self::Held
            },
        }
    }

    fn reset_to(&mut self, pressed: bool) {
        *self = if pressed {
            if *self == Self::HeldDoubleEveryFrame { Self::HeldDoubleEveryFrame } else { Self::Held }
        } else {
            if *self == Self::NeutralDoubleEveryFrame { Self::NeutralDoubleEveryFrame } else { Self::Neutral }
        };
    }

    fn menu(&mut self, frame: &mut imgui::Frame, pos: imgui::Vec2<f32>) -> bool {
        frame.begin_context_menu(pos);
        let open = if !frame.window_focused() {
            false
        } else if self.is_held() {
            if frame.menu_item("(Keep Held)") {
                *self = KeyState::Held;
                false
            } else if frame.menu_item("Release") {
                *self = KeyState::HeldWillRelease;
                false
            } else if frame.menu_item("Release, Press") {
                *self = KeyState::HeldWillDouble;
                false
            } else if frame.menu_item("Release, Press, Release") {
                *self = KeyState::HeldWillTriple;
                false
            } else if frame.menu_item("Tap Every Frame") {
                *self = KeyState::HeldDoubleEveryFrame;
                false
            } else {
                true
            }
        } else {
            if frame.menu_item("(Keep Neutral)") {
                *self = KeyState::Neutral;
                false
            } else if frame.menu_item("Press") {
                *self = KeyState::NeutralWillPress;
                false
            } else if frame.menu_item("Press, Release") {
                *self = KeyState::NeutralWillDouble;
                false
            } else if frame.menu_item("Press, Release, Press") {
                *self = KeyState::NeutralWillTriple;
                false
            } else if frame.menu_item("Tap Every Frame") {
                *self = KeyState::NeutralDoubleEveryFrame;
                false
            } else if frame.menu_item("Cactus-Release") {
                *self = KeyState::NeutralWillCactus;
                false
            } else {
                true
            }
        };
        frame.end();
        open
    }

    fn repr(&self) -> &'static str {
        match self {
            Self::Neutral => "Neutral",
            Self::NeutralWillPress => "Neutral; will press",
            Self::NeutralWillDouble => "Neutral; will press and release",
            Self::NeutralWillTriple => "Neutral; will press, release, press",
            Self::NeutralDoubleEveryFrame => "Neutral; will tap on each frame",
            Self::NeutralWillCactus => "Neutral; will cactus-release",
            Self::Held => "Held",
            Self::HeldWillRelease => "Held; will release",
            Self::HeldWillDouble => "Held; will release and press",
            Self::HeldWillTriple => "Held; will release, press, release",
            Self::HeldDoubleEveryFrame => "Held; will tap on each frame",
        }
    }

    /// Draws the coloured rectangle according to the current state of the button.
    /// Doesn't render any text on it.
    pub fn draw_keystate(&self, frame: &mut imgui::Frame, position: imgui::Vec2<f32>, size: imgui::Vec2<f32>) {
        let wpos = frame.window_position();
        let alpha = if frame.item_hovered() { 255 } else { 190 };
        let r1_min = position + wpos;
        let r1_max = r1_min + imgui::Vec2((size.0 / 2.0).floor(), size.1);
        let r2_min = imgui::Vec2(position.0 + (size.0 / 2.0).floor(), position.1) + wpos;
        let r2_max = position + size + wpos;
        match self {
            KeyState::Neutral => frame.rect(position + wpos, position + size + wpos, BTN_NEUTRAL_COL, alpha),
            KeyState::Held => frame.rect(position + wpos, position + size + wpos, BTN_HELD_COL, alpha),
            KeyState::NeutralWillPress => {
                frame.rect(r1_min, r1_max, BTN_NEUTRAL_COL, alpha);
                frame.rect(r2_min, r2_max, BTN_HELD_COL, alpha);
            },
            KeyState::NeutralWillDouble | KeyState::NeutralDoubleEveryFrame => {
                frame.rect(r1_min, r1_max, BTN_NEUTRAL_COL, alpha);
                frame.rect(r2_min, r2_max, BTN_HDOUBLE_COL, alpha);
            },
            KeyState::NeutralWillTriple => {
                frame.rect(r1_min, r1_max, BTN_NEUTRAL_COL, alpha);
                frame.rect(r2_min, r2_max, BTN_HTRIPLE_COL, alpha);
            },
            KeyState::NeutralWillCactus => {
                frame.rect(r1_min, r1_max, BTN_NEUTRAL_COL, alpha);
                frame.rect(r2_min, r2_max, BTN_CACTUS_COL, alpha);
            },
            KeyState::HeldWillRelease => {
                frame.rect(r1_min, r1_max, BTN_HELD_COL, alpha);
                frame.rect(r2_min, r2_max, BTN_NEUTRAL_COL, alpha);
            },
            KeyState::HeldWillDouble | KeyState::HeldDoubleEveryFrame => {
                frame.rect(r1_min, r1_max, BTN_HELD_COL, alpha);
                frame.rect(r2_min, r2_max, BTN_NDOUBLE_COL, alpha);
            },
            KeyState::HeldWillTriple => {
                frame.rect(r1_min, r1_max, BTN_HELD_COL, alpha);
                frame.rect(r2_min, r2_max, BTN_NTRIPLE_COL, alpha);
            },
        }
        frame.rect_outline(position + wpos, position + size + wpos, Colour::new(0.4, 0.4, 0.65), u8::MAX);
    }
}

pub enum ContextMenu {
    Button { pos: imgui::Vec2<f32>, key: Key },
    MouseButton { pos: imgui::Vec2<f32>, button: i8 },
    Instances { pos: imgui::Vec2<f32>, options: Vec<(String, i32)> },
    Seed { pos: imgui::Vec2<f32> },
}

#[derive(Deserialize, Serialize)]
pub enum InputMode {
    Mouse,
    Direct,
}

#[derive(Deserialize, Serialize)]
pub struct ProjectConfig {
    ui_width: u16,
    ui_height: u16,
    rerecords: u64,
    watched_ids: Vec<i32>,
    full_keyboard: bool,
    input_mode: InputMode,
    quicksave_slot: usize,
    config_path: PathBuf,
}

impl ProjectConfig {
    fn from_file_or_default(config_path: &PathBuf) -> Self {
        let default_config = Self {
            ui_width: 1280,
            ui_height: 720,
            rerecords: 0,
            watched_ids: Vec::new(),
            full_keyboard: false,
            input_mode: InputMode::Mouse,
            quicksave_slot: 0,
            config_path: config_path.clone(),
        };
        
        let mut config = if config_path.exists() {
            match bincode::deserialize_from(File::open(&config_path).expect("Couldn't read project.cfg")) {
                Ok(config) => config,
                Err(_) => {
                    println!("Warning: Couldn't parse project.cfg. Using default configuration.");
                    default_config
                },
            }
        } else {
            bincode::serialize_into(File::create(&config_path).expect("Couldn't write project.cfg"), &default_config)
                .expect("Couldn't serialize project.cfg");
            default_config
        };
        // update path in case the project was moved
        config.config_path = config_path.clone();
        config
    }

    pub fn save(&self) {
        let _ = File::create(&self.config_path).map(|f| bincode::serialize_into(f, &self));
    }
}

impl Game {
    pub fn record(&mut self, project_path: PathBuf) {
        let mut save_buffer = savestate::Buffer::new();
        let mut startup_successful = true;

        let config_path = {
            let mut p = project_path.clone();
            p.push("project.cfg");
            p
        };
        let mut config = ProjectConfig::from_file_or_default(&config_path);

        let mut replay = Replay::new(self.spoofed_time_nanos.unwrap_or(0), self.rand.seed());

        let mut context = imgui::Context::new();
        context.make_current();
        let io = context.io();

        let ini_filename = {
            let mut path = project_path.clone();
            path.push("imgui.ini\0");
            path.into_os_string().into_string().expect("Bad project file path")
        };
        unsafe {
            (*cimgui_sys::igGetIO()).IniFilename = ini_filename.as_ptr() as _;
        }
        io.set_display_size(imgui::Vec2(f32::from(config.ui_width), f32::from(config.ui_height)));

        let imgui::FontData { data: fdata, size: (fwidth, fheight) } = io.font_data();
        let mut font = self
            .renderer
            .upload_sprite(fdata.into(), fwidth as _, fheight as _, 0, 0)
            .expect("Failed to upload UI font");
        io.set_texture_id((&mut font as *mut AtlasRef).cast());

        let grid = (0i32..(64 * 64 * 4))
            .map(|i| {
                let n = i >> 2;
                let x = n % 64;
                let y = n / 64;
                let a = (y - x).abs() == 32 || (y + x - 63).abs() == 32;
                let b = (y >= 34 && x + y == 97) || ((2..32).contains(&y) && x + y == 33);
                let c = (31..34).contains(&(y - x).abs()) || (31..34).contains(&(y + x - 63).abs());
                match (i & 1 != 0, i & 2 != 0) {
                    (false, false) => u8::from(b) * 64,
                    (true, false) => u8::from(a) * 128 + 64,
                    (false, true) => {
                        if a {
                            99
                        } else {
                            u8::from(b) * 34 + 33
                        }
                    },
                    (true, true) => u8::from(b || c) * 255,
                }
            })
            .collect::<Vec<_>>()
            .into_boxed_slice();
        let grid_ref = self.renderer.upload_sprite(grid, 64, 64, 0, 0).expect("Failed to upload UI images");
        let grid_start = Instant::now();

        let mut keyboard_state = [KeyState::Neutral; 256];
        let mut mouse_state = [KeyState::Neutral; 3];
        let mut new_mouse_pos: Option<(i32, i32)> = None;
        let mut setting_mouse_pos = false;

        let ui_renderer_state = RendererState {
            model_matrix: self.renderer.get_model_matrix(),
            alpha_blending: true,
            blend_mode: self.renderer.get_blend_mode(),
            pixel_interpolation: true,
            texture_repeat: false,
            sprite_count: self.renderer.get_sprite_count(),
            vsync: true,
            ambient_colour: self.renderer.get_ambient_colour(),
            using_3d: false,
            depth: self.renderer.get_depth(),
            depth_test: false,
            write_depth: false,
            culling: false,
            perspective: false,
            fog: None,
            gouraud: false,
            lighting_enabled: false,
            lights: self.renderer.get_lights(),
            circle_precision: self.renderer.get_circle_precision(),
            primitive_2d: self.renderer.get_primitive_2d(),
            primitive_3d: self.renderer.get_primitive_3d(),
            zbuf_trashed: self.renderer.get_zbuf_trashed(),
        };

        let save_paths = (0..16)
            .map(|i| {
                let mut path = project_path.clone();
                path.push(&format!("save{}.bin", i + 1));
                path
            })
            .collect::<Vec<_>>();

        let mut game_running = true; // false indicates the game closed or crashed, and so advancing is not allowed
        let mut err_string: Option<String> = None;

        let mut context_menu: Option<ContextMenu> = None;
        let mut savestate;
        let mut renderer_state;

        if !save_paths[config.quicksave_slot].exists() {
            if let Err(e) = match self.init() {
                Ok(()) => match self.scene_change {
                    Some(SceneChange::Room(id)) => self.load_room(id),
                    Some(SceneChange::Restart) => self.restart(),
                    Some(SceneChange::End) => {
                        startup_successful = false;
                        match self.run_game_end_events() {
                            Ok(()) => Err("(Fatal) Game ended during startup".into()),
                            Err(e) => {
                                Err(format!("(Fatal) Game ended during startup, then crashed during Game End: {}", e)
                                    .into())
                            },
                        }
                    },
                    Some(SceneChange::Load(ref mut path)) => {
                        let path = std::mem::take(path);
                        self.load_gm_save(path)
                    },
                    None => Ok(()),
                },
                Err(e) => Err(e),
            } {
                game_running = false;
                startup_successful = false;
                err_string = Some(format!("(Fatal) Game crashed during startup: {}", e));
            }
            for ev in self.stored_events.iter() {
                replay.startup_events.push(ev.clone());
            }
            self.stored_events.clear();

            self.renderer.resize_framebuffer(config.ui_width.into(), config.ui_height.into(), true);
            renderer_state = self.renderer.state();
            self.renderer.set_state(&ui_renderer_state);
            savestate = SaveState::from(self, replay.clone(), renderer_state.clone());

            if let Err(err) = savestate.save_to_file(&save_paths[config.quicksave_slot], &mut save_buffer) {
                err_string = Some(format!(
                    concat!(
                        "Warning: failed to create {:?} (it has still been saved in memory)\n\n",
                        "Error message: {:?}",
                    ),
                    save_paths[config.quicksave_slot].file_name(),
                    err,
                ));
            }
        } else {
            match SaveState::from_file(&save_paths[config.quicksave_slot], &mut save_buffer) {
                Ok(state) => {
                    let (rep, ren) = state.clone().load_into(self);
                    replay = rep;
                    renderer_state = ren;

                    for (i, state) in keyboard_state.iter_mut().enumerate() {
                        *state =
                            if self.input.keyboard_check_direct(i as u8) { KeyState::Held } else { KeyState::Neutral };
                    }

                    for (i, state) in mouse_state.iter_mut().enumerate() {
                        *state =
                            if self.input.mouse_check_button(i as i8 + 1) { KeyState::Held } else { KeyState::Neutral };
                    }

                    self.renderer.resize_framebuffer(config.ui_width.into(), config.ui_height.into(), false);
                    self.renderer.set_state(&ui_renderer_state);
                    savestate = state;
                },
                Err(e) => {
                    // Just to initialize renderer_state and keep the compiler happy, this won't be used...
                    renderer_state = ui_renderer_state.clone();
                    err_string = Some(format!("(Fatal) Error loading quicksave file: {:?}", e));
                    savestate = SaveState::from(self, replay.clone(), renderer_state.clone());
                    startup_successful = false;
                    game_running = false;
                },
            }
        }

        self.window.set_inner_size(Size::Physical(config.ui_width.into(), config.ui_height.into()));

        for (i, state) in keyboard_state.iter_mut().enumerate() {
            if self.input.keyboard_check_direct(i as u8) {
                *state = KeyState::Held;
            }
        }
        for (i, state) in mouse_state.iter_mut().enumerate() {
            if self.input.mouse_check_button(i as i8 + 1) {
                *state = KeyState::Held;
            }
        }

        let mut instance_reports: Vec<(i32, Option<InstanceReport>)> =
            config.watched_ids.iter().map(|id| (*id, InstanceReport::new(&*self, *id))).collect();
        let mut new_rand: Option<Random> = None;

        let mut game_window = game_window::GameWindow::new();
        let mut control_window = control_window::ControlWindow::new();
        let mut savestate_window = savestate_window::SaveStateWindow::new(16);
        let mut input_windows = input_window::InputWindows::new();
        let mut instance_report_windows = instance_report::InstanceReportWindow::new();

        /* ----------------------
        Frame loop begins here
        ---------------------- */

        'gui: loop {
            let time_start = Instant::now();

            // refresh io state
            let io = context.io();
            io.set_mouse_wheel(0.0);

            // poll window events
            self.window.swap_events();
            for event in self.window.events() {
                match event {
                    ev @ Event::KeyboardDown(key) | ev @ Event::KeyboardUp(key) => {
                        setting_mouse_pos = false;
                        let state = matches!(ev, Event::KeyboardDown(_));
                        io.set_key(usize::from(input::ramen2vk(*key)), state);
                        match key {
                            Key::LShift | Key::RShift => io.set_shift(state),
                            Key::LControl | Key::RControl => io.set_ctrl(state),
                            Key::LAlt | Key::RAlt => io.set_alt(state),
                            _ => (),
                        }
                    },
                    Event::MouseMove((point, scale)) => {
                        let (x, y) = point.as_physical(*scale);
                        io.set_mouse(imgui::Vec2(x as f32, y as f32));
                    },
                    ev @ Event::MouseDown(btn) | ev @ Event::MouseUp(btn) => usize::try_from(input::ramen2mb(*btn))
                        .ok()
                        .and_then(|x| x.checked_sub(1))
                        .into_iter()
                        .for_each(|x| io.set_mouse_button(x, matches!(ev, Event::MouseDown(_)))),
                    Event::MouseWheel(delta) => io.set_mouse_wheel(delta.get() as f32 / 120.0),
                    Event::Resize((size, scale)) => {
                        let (width, height) = size.as_physical(*scale);
                        config.ui_width = u16::try_from(width).unwrap_or(u16::MAX);
                        config.ui_height = u16::try_from(height).unwrap_or(u16::MAX);
                        io.set_display_size(imgui::Vec2(width as f32, height as f32));
                        self.renderer.resize_framebuffer(width, height, false);
                        context_menu = None;
                    },
                    Event::Focus(false) => {
                        io.clear_inputs();
                        context_menu = None;
                    },
                    Event::CloseRequest(_) => break 'gui,
                    _ => (),
                }
            }

            // present imgui
            let fps_text = format!("FPS: {}", io.framerate().round());
            let win_frame_height = context.frame_height();
            let win_border_size = context.window_border_size();
            let win_padding = context.window_padding();
            let mut frame = context.new_frame();

            {
<<<<<<< HEAD
                let mut display_info = DisplayInformation {
                    game: self,
                    frame: &mut frame,
                    context_menu: &mut context_menu,
                    game_running: &mut game_running,
                    setting_mouse_pos: &mut setting_mouse_pos,
                    new_mouse_pos: &mut new_mouse_pos,
                    new_rand: &mut new_rand,
                    err_string: &mut err_string,
                    replay: &mut replay,
                    config: &mut config,

                    keyboard_state: &mut keyboard_state,
                    mouse_state: &mut mouse_state,
                    savestate: &mut savestate,
                    renderer_state: &mut renderer_state,
                    save_buffer: &mut save_buffer,
                    instance_reports: &mut instance_reports,
                    
                    startup_successful: &startup_successful,
                    ui_renderer_state: &ui_renderer_state,
                    fps_text: &fps_text,
                    save_paths: &save_paths,
                    project_path: &project_path,
                    
                    win_frame_height: win_frame_height,
                    win_border_size: win_border_size,
                    win_padding: win_padding,
=======
                let (w, h) = self.renderer.stored_size();
                let frame = replay.new_frame();

                self.input.mouse_step();
                for (i, state) in keyboard_state.iter().enumerate() {
                    let i = i as u8;
                    match state {
                        KeyState::NeutralWillPress => {
                            self.input.button_press(i, true);
                            frame.inputs.push(replay::Input::KeyPress(i));
                        },
                        KeyState::NeutralWillDouble | KeyState::NeutralDoubleEveryFrame => {
                            self.input.button_press(i, true);
                            self.input.button_release(i, true);
                            frame.inputs.push(replay::Input::KeyPress(i));
                            frame.inputs.push(replay::Input::KeyRelease(i));
                        },
                        KeyState::NeutralWillTriple => {
                            self.input.button_press(i, true);
                            self.input.button_release(i, true);
                            self.input.button_press(i, true);
                            frame.inputs.push(replay::Input::KeyPress(i));
                            frame.inputs.push(replay::Input::KeyRelease(i));
                            frame.inputs.push(replay::Input::KeyPress(i));
                        },
                        KeyState::HeldWillRelease | KeyState::NeutralWillCactus => {
                            self.input.button_release(i, true);
                            frame.inputs.push(replay::Input::KeyRelease(i));
                        },
                        KeyState::HeldWillDouble | KeyState::HeldDoubleEveryFrame => {
                            self.input.button_release(i, true);
                            self.input.button_press(i, true);
                            frame.inputs.push(replay::Input::KeyRelease(i));
                            frame.inputs.push(replay::Input::KeyPress(i));
                        },
                        KeyState::HeldWillTriple => {
                            self.input.button_release(i, true);
                            self.input.button_press(i, true);
                            self.input.button_release(i, true);
                            frame.inputs.push(replay::Input::KeyRelease(i));
                            frame.inputs.push(replay::Input::KeyPress(i));
                            frame.inputs.push(replay::Input::KeyRelease(i));
                        },
                        KeyState::Neutral | KeyState::Held => (),
                    }
                }

                for (i, state) in mouse_state.iter().enumerate() {
                    let i = i as i8 + 1;
                    match state {
                        KeyState::NeutralWillPress => {
                            self.input.mouse_press(i, true);
                            frame.inputs.push(replay::Input::MousePress(i));
                            println!("Pressed {}", i);
                        },
                        KeyState::NeutralWillDouble | KeyState::NeutralDoubleEveryFrame => {
                            self.input.mouse_press(i, true);
                            self.input.mouse_release(i, true);
                            frame.inputs.push(replay::Input::MousePress(i));
                            frame.inputs.push(replay::Input::MouseRelease(i));
                        },
                        KeyState::NeutralWillTriple => {
                            self.input.mouse_press(i, true);
                            self.input.mouse_release(i, true);
                            self.input.mouse_press(i, true);
                            frame.inputs.push(replay::Input::MousePress(i));
                            frame.inputs.push(replay::Input::MouseRelease(i));
                            frame.inputs.push(replay::Input::MousePress(i));
                        },
                        KeyState::HeldWillRelease | KeyState::NeutralWillCactus => {
                            self.input.mouse_release(i, true);
                            frame.inputs.push(replay::Input::MouseRelease(i));
                            println!("Released {}", i);
                        },
                        KeyState::HeldWillDouble | KeyState::HeldDoubleEveryFrame => {
                            self.input.mouse_release(i, true);
                            self.input.mouse_press(i, true);
                            frame.inputs.push(replay::Input::MouseRelease(i));
                            frame.inputs.push(replay::Input::MousePress(i));
                        },
                        KeyState::HeldWillTriple => {
                            self.input.mouse_release(i, true);
                            self.input.mouse_press(i, true);
                            self.input.mouse_release(i, true);
                            frame.inputs.push(replay::Input::MouseRelease(i));
                            frame.inputs.push(replay::Input::MousePress(i));
                            frame.inputs.push(replay::Input::MouseRelease(i));
                        },
                        KeyState::Neutral | KeyState::Held => (),
                    }
                }

                if let Some((x, y)) = new_mouse_pos {
                    frame.mouse_x = x;
                    frame.mouse_y = y;
                    self.input.mouse_move_to((x, y));
                }

                if let Some(rand) = new_rand {
                    frame.new_seed = Some(rand.seed());
                    self.rand.set_seed(rand.seed());
                }

                self.renderer.set_state(&renderer_state);
                self.renderer.resize_framebuffer(w, h, false);
                self.renderer.set_view(
                    0,
                    0,
                    self.unscaled_width as _,
                    self.unscaled_height as _,
                    0.0,
                    0,
                    0,
                    self.unscaled_width as _,
                    self.unscaled_height as _,
                );
                self.renderer.draw_stored(0, 0, w, h);
                if let Err(e) = match self.frame() {
                    Ok(()) => match self.scene_change {
                        Some(SceneChange::Room(id)) => self.load_room(id),
                        Some(SceneChange::Restart) => self.restart(),
                        Some(SceneChange::End) => self.restart(),
                        Some(SceneChange::Load(ref mut path)) => {
                            let path = std::mem::take(path);
                            self.load_gm_save(path)
                        },
                        None => Ok(()),
                    },
                    Err(e) => Err(e.into()),
                } {
                    err_string = Some(format!("Game crashed: {}\n\nPlease load a savestate.", e));
                    game_running = false;
                }

                for ev in self.stored_events.iter() {
                    frame.events.push(ev.clone());
                }
                self.stored_events.clear();
                for (i, state) in keyboard_state.iter_mut().enumerate() {
                    state.reset_to(self.input.keyboard_check_direct(i as u8));
                }
                for (i, state) in mouse_state.iter_mut().enumerate() {
                    state.reset_to(self.input.mouse_check_button(i as i8 + 1));
                }

                // Fake frame limiter stuff (don't actually frame-limit in record mode)
                if let Some(t) = self.spoofed_time_nanos.as_mut() {
                    *t += Duration::new(0, 1_000_000_000u32 / self.room.speed).as_nanos();
                }
                if self.frame_counter == self.room.speed {
                    self.fps = self.room.speed;
                    self.frame_counter = 0;
                }
                self.frame_counter += 1;

                frame_text = format!("Frame: {}", replay.frame_count());
                seed_text = format!("Seed: {}", self.rand.seed());

                self.renderer.resize_framebuffer(config.ui_width.into(), config.ui_height.into(), true);
                self.renderer.set_view(
                    0,
                    0,
                    config.ui_width.into(),
                    config.ui_height.into(),
                    0.0,
                    0,
                    0,
                    config.ui_width.into(),
                    config.ui_height.into(),
                );
                self.renderer.clear_view(CLEAR_COLOUR, 1.0);
                renderer_state = self.renderer.state();
                self.renderer.set_state(&ui_renderer_state);
                context_menu = None;
                new_rand = None;
                new_mouse_pos = None;

                instance_reports =
                    config.watched_ids.iter().map(|id| (*id, InstanceReport::new(&*self, *id))).collect();
            }

            if (frame.button("Quick Save (Q)", imgui::Vec2(165.0, 20.0), None)
                || frame.key_pressed(input::ramen2vk(Key::Q)))
                && game_running
                && err_string.is_none()
            {
                savestate = SaveState::from(self, replay.clone(), renderer_state.clone());
                if let Err(err) = savestate.save_to_file(&save_paths[config.quicksave_slot], &mut save_buffer) {
                    err_string = Some(format!(
                        concat!(
                            "Warning: failed to save quicksave.bin (it has still been saved in memory)\n\n",
                            "Error message: {:?}",
                        ),
                        err,
                    ));
                }
                context_menu = None;
            }

            if frame.button("Load Quicksave (W)", imgui::Vec2(165.0, 20.0), None)
                || frame.key_pressed(input::ramen2vk(Key::W))
            {
                if startup_successful {
                    err_string = None;
                    game_running = true;
                    let (rep, ren) = savestate.clone().load_into(self);
                    replay = rep;
                    renderer_state = ren;

                    for (i, state) in keyboard_state.iter_mut().enumerate() {
                        *state =
                            if self.input.keyboard_check_direct(i as u8) { KeyState::Held } else { KeyState::Neutral };
                    }

                    for (i, state) in mouse_state.iter_mut().enumerate() {
                        *state =
                            if self.input.mouse_check_button(i as i8 + 1) { KeyState::Held } else { KeyState::Neutral };
                    }

                    frame_text = format!("Frame: {}", replay.frame_count());
                    seed_text = format!("Seed: {}", self.rand.seed());
                    context_menu = None;
                    new_rand = None;
                    new_mouse_pos = None;
                    instance_reports =
                        config.watched_ids.iter().map(|id| (*id, InstanceReport::new(&*self, *id))).collect();
                    config.rerecords += 1;
                    rerecord_text = format!("Re-record count: {}", config.rerecords);
                    let _ = File::create(&config_path).map(|f| bincode::serialize_into(f, &config));
                }
            }

            if frame.button("Export to .gmtas", imgui::Vec2(165.0, 20.0), None) {
                let mut filepath = project_path.clone();
                filepath.push("save.gmtas");
                match replay.to_file(&filepath) {
                    Ok(()) => (),
                    Err(replay::WriteError::IOErr(err)) => {
                        err_string = Some(format!("Failed to write save.gmtas: {}", err))
                    },
                    Err(replay::WriteError::CompressErr(err)) => {
                        err_string = Some(format!("Failed to compress save.gmtas: {}", err))
                    },
                    Err(replay::WriteError::SerializeErr(err)) => {
                        err_string = Some(format!("Failed to serialize save.gmtas: {}", err))
                    },
                }
            }

            frame.text(&frame_text);
            if new_rand.is_some() {
                frame.coloured_text(&seed_text, Colour::new(1.0, 0.5, 0.5));
            } else {
                frame.text(&seed_text);
            }
            frame.text(&rerecord_text);
            frame.text(&fps_text);

            let keyboard_label = if config.full_keyboard {
                "Simple Keyboard###KeyboardLayout"
            } else {
                "Full Keyboard###KeyboardLayout"
            };
            if frame.button(keyboard_label, imgui::Vec2(165.0, 20.0), None) {
                config.full_keyboard = !config.full_keyboard;
                let _ = File::create(&config_path).map(|f| bincode::serialize_into(f, &config));
            }

            let input_label = match config.input_mode {
                InputMode::Direct => "Switch to mouse input###InputMethod",
                InputMode::Mouse => "Switch to direct input###InputMethod",
            };
            if frame.button(input_label, imgui::Vec2(165.0, 20.0), None) {
                config.input_mode = match config.input_mode {
                    InputMode::Mouse => InputMode::Direct,
                    InputMode::Direct => InputMode::Mouse,
                }
            }

            if frame.button(">", imgui::Vec2(18.0, 18.0), Some(imgui::Vec2(160.0, 138.0))) {
                if let Some(rand) = &mut new_rand {
                    rand.cycle();
                    seed_text = format!("Seed: {}*", rand.seed());
                } else {
                    let mut rand = self.rand.clone();
                    rand.cycle();
                    seed_text = format!("Seed: {}*", rand.seed());
                    new_rand = Some(rand);
                }
            }
            if frame.item_hovered() && frame.right_clicked() {
                context_menu = Some(ContextMenu::Seed { pos: frame.mouse_pos() });
            }
            frame.end();

            // Savestates window
            frame.setup_next_window(imgui::Vec2(306.0, 8.0), Some(imgui::Vec2(225.0, 330.0)), None);
            frame.begin_window("Savestates", None, true, false, None);
            let rect_size = imgui::Vec2(frame.window_size().0, 24.0);
            let pos = frame.window_position() + frame.content_position() - imgui::Vec2(8.0, 8.0);
            for i in 0..8 {
                let min = imgui::Vec2(0.0, ((i * 2 + 1) * 24) as f32);
                frame.rect(min + pos, min + rect_size + pos, Colour::new(1.0, 1.0, 1.0), 15);
            }
            for i in 0..16 {
                unsafe {
                    cimgui_sys::igPushStyleColorVec4(cimgui_sys::ImGuiCol__ImGuiCol_Button as _, cimgui_sys::ImVec4 {
                        x: 0.98,
                        y: 0.59,
                        z: 0.26,
                        w: 0.4,
                    });
                    cimgui_sys::igPushStyleColorVec4(
                        cimgui_sys::ImGuiCol__ImGuiCol_ButtonHovered as _,
                        cimgui_sys::ImVec4 { x: 0.98, y: 0.59, z: 0.26, w: 1.0 },
                    );
                    cimgui_sys::igPushStyleColorVec4(
                        cimgui_sys::ImGuiCol__ImGuiCol_ButtonActive as _,
                        cimgui_sys::ImVec4 { x: 0.98, y: 0.53, z: 0.06, w: 1.0 },
                    );
                }
                let y = (24 * i + 21) as f32;
                if i == config.quicksave_slot {
                    let min = imgui::Vec2(0.0, (i * 24) as f32);
                    frame.rect(min + pos, min + rect_size + pos, Colour::new(0.1, 0.4, 0.2), 255);
                }
                if frame.button(&save_text[i], imgui::Vec2(60.0, 20.0), Some(imgui::Vec2(4.0, y))) && game_running {
                    match SaveState::from(self, replay.clone(), renderer_state.clone())
                        .save_to_file(&save_paths[i], &mut save_buffer)
                    {
                        Ok(()) => (),
                        Err(savestate::WriteError::IOErr(err)) => {
                            err_string = Some(format!("Failed to write savestate #{}: {}", i, err))
                        },
                        Err(savestate::WriteError::CompressErr(err)) => {
                            err_string = Some(format!("Failed to compress savestate #{}: {}", i, err))
                        },
                        Err(savestate::WriteError::SerializeErr(err)) => {
                            err_string = Some(format!("Failed to serialize savestate #{}: {}", i, err))
                        },
                    }
                }
                unsafe {
                    cimgui_sys::igPopStyleColor(3);
                }

                if save_paths[i].exists() {
                    if frame.button(&load_text[i], imgui::Vec2(60.0, 20.0), Some(imgui::Vec2(75.0, y)))
                        && startup_successful
                    {
                        match SaveState::from_file(&save_paths[i], &mut save_buffer) {
                            Ok(state) => {
                                let (new_replay, new_renderer_state) = state.load_into(self);
                                replay = new_replay;
                                renderer_state = new_renderer_state;

                                for (i, state) in keyboard_state.iter_mut().enumerate() {
                                    *state = if self.input.keyboard_check_direct(i as u8) {
                                        KeyState::Held
                                    } else {
                                        KeyState::Neutral
                                    };
                                }
                                for (i, state) in mouse_state.iter_mut().enumerate() {
                                    *state = if self.input.mouse_check_button(i as i8 + 1) {
                                        KeyState::Held
                                    } else {
                                        KeyState::Neutral
                                    };
                                }

                                frame_text = format!("Frame: {}", replay.frame_count());
                                seed_text = format!("Seed: {}", self.rand.seed());
                                context_menu = None;
                                new_rand = None;
                                new_mouse_pos = None;
                                err_string = None;
                                game_running = true;
                                config.rerecords += 1;
                                rerecord_text = format!("Re-record count: {}", config.rerecords);
                                let _ = File::create(&config_path).map(|f| bincode::serialize_into(f, &config));
                            },
                            Err(err) => {
                                let filename = save_paths[i].to_string_lossy();
                                err_string = Some(match err {
                                    savestate::ReadError::IOErr(err) => {
                                        format!("Error reading {}:\n\n{}", filename, err)
                                    },
                                    savestate::ReadError::DecompressErr(err) => {
                                        format!("Error decompressing {}:\n\n{}", filename, err)
                                    },
                                    savestate::ReadError::DeserializeErr(err) => {
                                        format!("Error deserializing {}:\n\n{}", filename, err)
                                    },
                                });
                            },
                        }
                        instance_reports =
                            config.watched_ids.iter().map(|id| (*id, InstanceReport::new(&*self, *id))).collect();
                    }

                    if frame.button(&select_text[i], imgui::Vec2(60.0, 20.0), Some(imgui::Vec2(146.0, y)))
                        && config.quicksave_slot != i
                    {
                        //                        config.quicksave_slot = i;
                        match SaveState::from_file(&save_paths[i], &mut save_buffer) {
                            Ok(state) => {
                                savestate = state;
                                config.quicksave_slot = i;
                                let _ = File::create(&config_path).map(|f| bincode::serialize_into(f, &config));
                            },
                            Err(e) => {
                                println!(
                                    "Error: Failed to select quicksave slot {:?}. {:?}",
                                    save_paths[i].file_name(),
                                    e
                                );
                            },
                        }
                    }
                }
            }
            frame.end();

            // Macro for keyboard keys and mouse buttons...
            macro_rules! kb_btn {
                ($name: expr, $size: expr, $x: expr, $y: expr, key $code: expr) => {
                    let vk = input::ramen2vk($code);
                    let state = &mut keyboard_state[usize::from(vk)];
                    let clicked = frame.invisible_button($name, $size, Some(imgui::Vec2($x, $y)));
                    let hovered = frame.item_hovered();
                    match config.input_mode {
                        InputMode::Mouse => {
                            if clicked {
                                state.click();
                            }
                            if frame.right_clicked() && hovered {
                                unsafe {
                                    cimgui_sys::igSetWindowFocusNil();
                                }
                                context_menu = Some(ContextMenu::Button { pos: frame.mouse_pos(), key: $code });
                            }
                            if frame.middle_clicked() && hovered {
                                unsafe {
                                    cimgui_sys::igSetWindowFocusNil();
                                }
                                *state = if state.is_held() {
                                    KeyState::HeldWillDouble
                                } else {
                                    KeyState::NeutralWillDouble
                                };
                            }
                        },
                        InputMode::Direct => {
                            if frame.key_pressed(vk) {
                                *state = match state {
                                    // if neutral and setting would stay neutral => will press
                                    KeyState::Neutral | KeyState::NeutralWillDouble | KeyState::NeutralWillCactus => {
                                        KeyState::NeutralWillPress
                                    },
                                    // if held but would release => keep held
                                    KeyState::HeldWillRelease | KeyState::HeldWillTriple => KeyState::Held,
                                    // otherwise just keep the state
                                    _ => *state,
                                };
                            } else if frame.key_released(vk) {
                                *state = match state {
                                    // if held and setting would stay held => will release
                                    KeyState::Held | KeyState::HeldWillDouble | KeyState::HeldDoubleEveryFrame => {
                                        KeyState::HeldWillRelease
                                    },
                                    // if neutral but would press => keep neutral
                                    KeyState::NeutralWillPress | KeyState::NeutralWillTriple => KeyState::Neutral,
                                    // otherwise just keep the state
                                    _ => *state,
                                };
                            }
                        },
                    }
                    draw_keystate(&mut frame, state, imgui::Vec2($x, $y), $size);
                    frame.text_centered($name, imgui::Vec2($x, $y) + imgui::Vec2($size.0 / 2.0, $size.1 / 2.0));
                    if hovered {
                        unsafe {
                            cimgui_sys::igSetCursorPos(cimgui_sys::ImVec2 { x: 8.0, y: 22.0 });
                        }
                        frame.text(state.repr());
                    }
                };

                ($name: expr, $size: expr, $x: expr, $y: expr, mouse $code: expr) => {
                    let state = &mut mouse_state[$code as usize];
                    if frame.invisible_button($name, $size, Some(imgui::Vec2($x, $y))) {
                        state.click();
                    }
                    let hovered = frame.item_hovered();
                    if frame.right_clicked() && hovered {
                        unsafe {
                            cimgui_sys::igSetWindowFocusNil();
                        }
                        context_menu = Some(ContextMenu::MouseButton { pos: frame.mouse_pos(), button: $code });
                    }
                    if frame.middle_clicked() && hovered {
                        unsafe {
                            cimgui_sys::igSetWindowFocusNil();
                        }
                        *state = if state.is_held() { KeyState::HeldWillDouble } else { KeyState::NeutralWillDouble };
                    }
                    draw_keystate(&mut frame, state, imgui::Vec2($x, $y), $size);
                    frame.text_centered($name, imgui::Vec2($x, $y) + imgui::Vec2($size.0 / 2.0, $size.1 / 2.0));
                    if hovered {
                        unsafe {
                            cimgui_sys::igSetCursorPos(cimgui_sys::ImVec2 { x: 8.0, y: 22.0 });
                        }
                        frame.text(state.repr());
                    }
>>>>>>> 62a0912d
                };

                let windows = [
                    &mut game_window as &mut dyn Window,
                    &mut control_window,
                    &mut savestate_window,
                    &mut input_windows,
                    &mut instance_report_windows,
                ];
                for win in windows {
                    win.show_window(&mut display_info);
                }
            }

            // Context menu windows (aka right-click menus)
            match &context_menu {
                Some(ContextMenu::Button { pos, key }) => {
                    let key_state = &mut keyboard_state[usize::from(input::ramen2vk(*key))];
                    if !key_state.menu(&mut frame, *pos) {
                        context_menu = None;
                    }
                },
                Some(ContextMenu::MouseButton { pos, button }) => {
                    let key_state = &mut mouse_state[*button as usize];
                    if !key_state.menu(&mut frame, *pos) {
                        context_menu = None;
                    }
                },
                Some(ContextMenu::Instances { pos, options }) => {
                    frame.begin_context_menu(*pos);
                    if !frame.window_focused() {
                        context_menu = None;
                    } else {
                        for (label, id) in options {
                            if frame.menu_item(label) {
                                if !config.watched_ids.contains(id) {
                                    config.watched_ids.push(*id);
                                    instance_reports.push((*id, InstanceReport::new(&*self, *id)));
                                    config.save();
                                }
                                context_menu = None;
                                break
                            }
                        }
                    }
                    frame.end();
                },
                Some(ContextMenu::Seed { pos }) => {
                    frame.begin_context_menu(*pos);
                    if !frame.window_focused() {
                        context_menu = None;
                    } else {
                        let count;
                        if new_rand.is_some() && frame.menu_item("Reset") {
                            count = None;
                            context_menu = None;
                            new_rand = None;
                        } else if frame.menu_item("+1 RNG call") {
                            count = Some(1);
                            context_menu = None;
                        } else if frame.menu_item("+5 RNG calls") {
                            count = Some(5);
                            context_menu = None;
                        } else if frame.menu_item("+10 RNG calls") {
                            count = Some(10);
                            context_menu = None;
                        } else if frame.menu_item("+50 RNG calls") {
                            count = Some(50);
                            context_menu = None;
                        } else {
                            count = None;
                        }
                        if let Some(count) = count {
                            if let Some(rand) = &mut new_rand {
                                for _ in 0..count {
                                    rand.cycle();
                                }
                            } else {
                                let mut rand = self.rand.clone();
                                for _ in 0..count {
                                    rand.cycle();
                                }
                                new_rand = Some(rand);
                            }
                        }
                    }
                    frame.end();
                },
                None => (),
            }

            // Show error/info message if there is one
            if let Some(err) = &err_string {
                if !frame.popup(err) {
                    if startup_successful {
                        err_string = None;
                    } else {
                        break 'gui
                    }
                }
            }

            // Done
            frame.render();

            // draw imgui
            let start_xy = f64::from(grid_start.elapsed().as_millis().rem_euclid(2048) as i16) / -32.0;
            self.renderer.draw_sprite_tiled(
                &grid_ref,
                start_xy,
                start_xy,
                1.0,
                1.0,
                0xFFFFFF,
                0.5,
                Some(config.ui_width.into()),
                Some(config.ui_height.into()),
            );

            let draw_data = context.draw_data();
            debug_assert!(draw_data.Valid);
            let cmd_list_count = usize::try_from(draw_data.CmdListsCount).unwrap_or(0);
            for list_id in 0..cmd_list_count {
                let draw_list = unsafe { &**draw_data.CmdLists.add(list_id) };
                let cmd_count = usize::try_from(draw_list.CmdBuffer.Size).unwrap_or(0);
                let vertex_buffer = draw_list.VtxBuffer.Data;
                let index_buffer = draw_list.IdxBuffer.Data;
                for cmd_id in 0..cmd_count {
                    let command = unsafe { &*draw_list.CmdBuffer.Data.add(cmd_id) };
                    let vertex_buffer = unsafe { vertex_buffer.add(command.VtxOffset as usize) };
                    let index_buffer = unsafe { index_buffer.add(command.IdxOffset as usize) };
                    if let Some(f) = command.UserCallback {
                        unsafe { f(draw_list, command) };
                    } else {
                        // TODO: don't use the primitive builder for this, it allocates a lot and
                        // also doesn't do instanced drawing I think?
                        self.renderer.reset_primitive_2d(
                            PrimitiveType::TriList,
                            if command.TextureId.is_null() {
                                None
                            } else {
                                Some(unsafe { *(command.TextureId as *mut AtlasRef) })
                            },
                        );

                        for i in 0..(command.ElemCount as usize) {
                            let vert = unsafe { *(vertex_buffer.add(usize::from(*index_buffer.add(i)))) };
                            self.renderer.vertex_2d(
                                f64::from(vert.pos.x) - 0.5,
                                f64::from(vert.pos.y) - 0.5,
                                vert.uv.x.into(),
                                vert.uv.y.into(),
                                (vert.col & 0xFFFFFF) as _,
                                f64::from(vert.col >> 24) / 255.0,
                            );
                        }

                        let clip_x = command.ClipRect.x as i32;
                        let clip_y = command.ClipRect.y as i32;
                        let clip_w = (command.ClipRect.z - command.ClipRect.x) as i32 + 1;
                        let clip_h = (command.ClipRect.w - command.ClipRect.y) as i32 + 1;
                        self.renderer.set_view(clip_x, clip_y, clip_w, clip_h, 0.0, clip_x, clip_y, clip_w, clip_h);
                        self.renderer.draw_primitive_2d();
                    }
                }
            }

            self.renderer.finish(config.ui_width.into(), config.ui_height.into(), CLEAR_COLOUR);

            context.io().set_delta_time(time_start.elapsed().as_micros() as f32 / 1000000.0);
        }

        config.save();
    }
}<|MERGE_RESOLUTION|>--- conflicted
+++ resolved
@@ -535,7 +535,6 @@
             let mut frame = context.new_frame();
 
             {
-<<<<<<< HEAD
                 let mut display_info = DisplayInformation {
                     game: self,
                     frame: &mut frame,
@@ -564,523 +563,6 @@
                     win_frame_height: win_frame_height,
                     win_border_size: win_border_size,
                     win_padding: win_padding,
-=======
-                let (w, h) = self.renderer.stored_size();
-                let frame = replay.new_frame();
-
-                self.input.mouse_step();
-                for (i, state) in keyboard_state.iter().enumerate() {
-                    let i = i as u8;
-                    match state {
-                        KeyState::NeutralWillPress => {
-                            self.input.button_press(i, true);
-                            frame.inputs.push(replay::Input::KeyPress(i));
-                        },
-                        KeyState::NeutralWillDouble | KeyState::NeutralDoubleEveryFrame => {
-                            self.input.button_press(i, true);
-                            self.input.button_release(i, true);
-                            frame.inputs.push(replay::Input::KeyPress(i));
-                            frame.inputs.push(replay::Input::KeyRelease(i));
-                        },
-                        KeyState::NeutralWillTriple => {
-                            self.input.button_press(i, true);
-                            self.input.button_release(i, true);
-                            self.input.button_press(i, true);
-                            frame.inputs.push(replay::Input::KeyPress(i));
-                            frame.inputs.push(replay::Input::KeyRelease(i));
-                            frame.inputs.push(replay::Input::KeyPress(i));
-                        },
-                        KeyState::HeldWillRelease | KeyState::NeutralWillCactus => {
-                            self.input.button_release(i, true);
-                            frame.inputs.push(replay::Input::KeyRelease(i));
-                        },
-                        KeyState::HeldWillDouble | KeyState::HeldDoubleEveryFrame => {
-                            self.input.button_release(i, true);
-                            self.input.button_press(i, true);
-                            frame.inputs.push(replay::Input::KeyRelease(i));
-                            frame.inputs.push(replay::Input::KeyPress(i));
-                        },
-                        KeyState::HeldWillTriple => {
-                            self.input.button_release(i, true);
-                            self.input.button_press(i, true);
-                            self.input.button_release(i, true);
-                            frame.inputs.push(replay::Input::KeyRelease(i));
-                            frame.inputs.push(replay::Input::KeyPress(i));
-                            frame.inputs.push(replay::Input::KeyRelease(i));
-                        },
-                        KeyState::Neutral | KeyState::Held => (),
-                    }
-                }
-
-                for (i, state) in mouse_state.iter().enumerate() {
-                    let i = i as i8 + 1;
-                    match state {
-                        KeyState::NeutralWillPress => {
-                            self.input.mouse_press(i, true);
-                            frame.inputs.push(replay::Input::MousePress(i));
-                            println!("Pressed {}", i);
-                        },
-                        KeyState::NeutralWillDouble | KeyState::NeutralDoubleEveryFrame => {
-                            self.input.mouse_press(i, true);
-                            self.input.mouse_release(i, true);
-                            frame.inputs.push(replay::Input::MousePress(i));
-                            frame.inputs.push(replay::Input::MouseRelease(i));
-                        },
-                        KeyState::NeutralWillTriple => {
-                            self.input.mouse_press(i, true);
-                            self.input.mouse_release(i, true);
-                            self.input.mouse_press(i, true);
-                            frame.inputs.push(replay::Input::MousePress(i));
-                            frame.inputs.push(replay::Input::MouseRelease(i));
-                            frame.inputs.push(replay::Input::MousePress(i));
-                        },
-                        KeyState::HeldWillRelease | KeyState::NeutralWillCactus => {
-                            self.input.mouse_release(i, true);
-                            frame.inputs.push(replay::Input::MouseRelease(i));
-                            println!("Released {}", i);
-                        },
-                        KeyState::HeldWillDouble | KeyState::HeldDoubleEveryFrame => {
-                            self.input.mouse_release(i, true);
-                            self.input.mouse_press(i, true);
-                            frame.inputs.push(replay::Input::MouseRelease(i));
-                            frame.inputs.push(replay::Input::MousePress(i));
-                        },
-                        KeyState::HeldWillTriple => {
-                            self.input.mouse_release(i, true);
-                            self.input.mouse_press(i, true);
-                            self.input.mouse_release(i, true);
-                            frame.inputs.push(replay::Input::MouseRelease(i));
-                            frame.inputs.push(replay::Input::MousePress(i));
-                            frame.inputs.push(replay::Input::MouseRelease(i));
-                        },
-                        KeyState::Neutral | KeyState::Held => (),
-                    }
-                }
-
-                if let Some((x, y)) = new_mouse_pos {
-                    frame.mouse_x = x;
-                    frame.mouse_y = y;
-                    self.input.mouse_move_to((x, y));
-                }
-
-                if let Some(rand) = new_rand {
-                    frame.new_seed = Some(rand.seed());
-                    self.rand.set_seed(rand.seed());
-                }
-
-                self.renderer.set_state(&renderer_state);
-                self.renderer.resize_framebuffer(w, h, false);
-                self.renderer.set_view(
-                    0,
-                    0,
-                    self.unscaled_width as _,
-                    self.unscaled_height as _,
-                    0.0,
-                    0,
-                    0,
-                    self.unscaled_width as _,
-                    self.unscaled_height as _,
-                );
-                self.renderer.draw_stored(0, 0, w, h);
-                if let Err(e) = match self.frame() {
-                    Ok(()) => match self.scene_change {
-                        Some(SceneChange::Room(id)) => self.load_room(id),
-                        Some(SceneChange::Restart) => self.restart(),
-                        Some(SceneChange::End) => self.restart(),
-                        Some(SceneChange::Load(ref mut path)) => {
-                            let path = std::mem::take(path);
-                            self.load_gm_save(path)
-                        },
-                        None => Ok(()),
-                    },
-                    Err(e) => Err(e.into()),
-                } {
-                    err_string = Some(format!("Game crashed: {}\n\nPlease load a savestate.", e));
-                    game_running = false;
-                }
-
-                for ev in self.stored_events.iter() {
-                    frame.events.push(ev.clone());
-                }
-                self.stored_events.clear();
-                for (i, state) in keyboard_state.iter_mut().enumerate() {
-                    state.reset_to(self.input.keyboard_check_direct(i as u8));
-                }
-                for (i, state) in mouse_state.iter_mut().enumerate() {
-                    state.reset_to(self.input.mouse_check_button(i as i8 + 1));
-                }
-
-                // Fake frame limiter stuff (don't actually frame-limit in record mode)
-                if let Some(t) = self.spoofed_time_nanos.as_mut() {
-                    *t += Duration::new(0, 1_000_000_000u32 / self.room.speed).as_nanos();
-                }
-                if self.frame_counter == self.room.speed {
-                    self.fps = self.room.speed;
-                    self.frame_counter = 0;
-                }
-                self.frame_counter += 1;
-
-                frame_text = format!("Frame: {}", replay.frame_count());
-                seed_text = format!("Seed: {}", self.rand.seed());
-
-                self.renderer.resize_framebuffer(config.ui_width.into(), config.ui_height.into(), true);
-                self.renderer.set_view(
-                    0,
-                    0,
-                    config.ui_width.into(),
-                    config.ui_height.into(),
-                    0.0,
-                    0,
-                    0,
-                    config.ui_width.into(),
-                    config.ui_height.into(),
-                );
-                self.renderer.clear_view(CLEAR_COLOUR, 1.0);
-                renderer_state = self.renderer.state();
-                self.renderer.set_state(&ui_renderer_state);
-                context_menu = None;
-                new_rand = None;
-                new_mouse_pos = None;
-
-                instance_reports =
-                    config.watched_ids.iter().map(|id| (*id, InstanceReport::new(&*self, *id))).collect();
-            }
-
-            if (frame.button("Quick Save (Q)", imgui::Vec2(165.0, 20.0), None)
-                || frame.key_pressed(input::ramen2vk(Key::Q)))
-                && game_running
-                && err_string.is_none()
-            {
-                savestate = SaveState::from(self, replay.clone(), renderer_state.clone());
-                if let Err(err) = savestate.save_to_file(&save_paths[config.quicksave_slot], &mut save_buffer) {
-                    err_string = Some(format!(
-                        concat!(
-                            "Warning: failed to save quicksave.bin (it has still been saved in memory)\n\n",
-                            "Error message: {:?}",
-                        ),
-                        err,
-                    ));
-                }
-                context_menu = None;
-            }
-
-            if frame.button("Load Quicksave (W)", imgui::Vec2(165.0, 20.0), None)
-                || frame.key_pressed(input::ramen2vk(Key::W))
-            {
-                if startup_successful {
-                    err_string = None;
-                    game_running = true;
-                    let (rep, ren) = savestate.clone().load_into(self);
-                    replay = rep;
-                    renderer_state = ren;
-
-                    for (i, state) in keyboard_state.iter_mut().enumerate() {
-                        *state =
-                            if self.input.keyboard_check_direct(i as u8) { KeyState::Held } else { KeyState::Neutral };
-                    }
-
-                    for (i, state) in mouse_state.iter_mut().enumerate() {
-                        *state =
-                            if self.input.mouse_check_button(i as i8 + 1) { KeyState::Held } else { KeyState::Neutral };
-                    }
-
-                    frame_text = format!("Frame: {}", replay.frame_count());
-                    seed_text = format!("Seed: {}", self.rand.seed());
-                    context_menu = None;
-                    new_rand = None;
-                    new_mouse_pos = None;
-                    instance_reports =
-                        config.watched_ids.iter().map(|id| (*id, InstanceReport::new(&*self, *id))).collect();
-                    config.rerecords += 1;
-                    rerecord_text = format!("Re-record count: {}", config.rerecords);
-                    let _ = File::create(&config_path).map(|f| bincode::serialize_into(f, &config));
-                }
-            }
-
-            if frame.button("Export to .gmtas", imgui::Vec2(165.0, 20.0), None) {
-                let mut filepath = project_path.clone();
-                filepath.push("save.gmtas");
-                match replay.to_file(&filepath) {
-                    Ok(()) => (),
-                    Err(replay::WriteError::IOErr(err)) => {
-                        err_string = Some(format!("Failed to write save.gmtas: {}", err))
-                    },
-                    Err(replay::WriteError::CompressErr(err)) => {
-                        err_string = Some(format!("Failed to compress save.gmtas: {}", err))
-                    },
-                    Err(replay::WriteError::SerializeErr(err)) => {
-                        err_string = Some(format!("Failed to serialize save.gmtas: {}", err))
-                    },
-                }
-            }
-
-            frame.text(&frame_text);
-            if new_rand.is_some() {
-                frame.coloured_text(&seed_text, Colour::new(1.0, 0.5, 0.5));
-            } else {
-                frame.text(&seed_text);
-            }
-            frame.text(&rerecord_text);
-            frame.text(&fps_text);
-
-            let keyboard_label = if config.full_keyboard {
-                "Simple Keyboard###KeyboardLayout"
-            } else {
-                "Full Keyboard###KeyboardLayout"
-            };
-            if frame.button(keyboard_label, imgui::Vec2(165.0, 20.0), None) {
-                config.full_keyboard = !config.full_keyboard;
-                let _ = File::create(&config_path).map(|f| bincode::serialize_into(f, &config));
-            }
-
-            let input_label = match config.input_mode {
-                InputMode::Direct => "Switch to mouse input###InputMethod",
-                InputMode::Mouse => "Switch to direct input###InputMethod",
-            };
-            if frame.button(input_label, imgui::Vec2(165.0, 20.0), None) {
-                config.input_mode = match config.input_mode {
-                    InputMode::Mouse => InputMode::Direct,
-                    InputMode::Direct => InputMode::Mouse,
-                }
-            }
-
-            if frame.button(">", imgui::Vec2(18.0, 18.0), Some(imgui::Vec2(160.0, 138.0))) {
-                if let Some(rand) = &mut new_rand {
-                    rand.cycle();
-                    seed_text = format!("Seed: {}*", rand.seed());
-                } else {
-                    let mut rand = self.rand.clone();
-                    rand.cycle();
-                    seed_text = format!("Seed: {}*", rand.seed());
-                    new_rand = Some(rand);
-                }
-            }
-            if frame.item_hovered() && frame.right_clicked() {
-                context_menu = Some(ContextMenu::Seed { pos: frame.mouse_pos() });
-            }
-            frame.end();
-
-            // Savestates window
-            frame.setup_next_window(imgui::Vec2(306.0, 8.0), Some(imgui::Vec2(225.0, 330.0)), None);
-            frame.begin_window("Savestates", None, true, false, None);
-            let rect_size = imgui::Vec2(frame.window_size().0, 24.0);
-            let pos = frame.window_position() + frame.content_position() - imgui::Vec2(8.0, 8.0);
-            for i in 0..8 {
-                let min = imgui::Vec2(0.0, ((i * 2 + 1) * 24) as f32);
-                frame.rect(min + pos, min + rect_size + pos, Colour::new(1.0, 1.0, 1.0), 15);
-            }
-            for i in 0..16 {
-                unsafe {
-                    cimgui_sys::igPushStyleColorVec4(cimgui_sys::ImGuiCol__ImGuiCol_Button as _, cimgui_sys::ImVec4 {
-                        x: 0.98,
-                        y: 0.59,
-                        z: 0.26,
-                        w: 0.4,
-                    });
-                    cimgui_sys::igPushStyleColorVec4(
-                        cimgui_sys::ImGuiCol__ImGuiCol_ButtonHovered as _,
-                        cimgui_sys::ImVec4 { x: 0.98, y: 0.59, z: 0.26, w: 1.0 },
-                    );
-                    cimgui_sys::igPushStyleColorVec4(
-                        cimgui_sys::ImGuiCol__ImGuiCol_ButtonActive as _,
-                        cimgui_sys::ImVec4 { x: 0.98, y: 0.53, z: 0.06, w: 1.0 },
-                    );
-                }
-                let y = (24 * i + 21) as f32;
-                if i == config.quicksave_slot {
-                    let min = imgui::Vec2(0.0, (i * 24) as f32);
-                    frame.rect(min + pos, min + rect_size + pos, Colour::new(0.1, 0.4, 0.2), 255);
-                }
-                if frame.button(&save_text[i], imgui::Vec2(60.0, 20.0), Some(imgui::Vec2(4.0, y))) && game_running {
-                    match SaveState::from(self, replay.clone(), renderer_state.clone())
-                        .save_to_file(&save_paths[i], &mut save_buffer)
-                    {
-                        Ok(()) => (),
-                        Err(savestate::WriteError::IOErr(err)) => {
-                            err_string = Some(format!("Failed to write savestate #{}: {}", i, err))
-                        },
-                        Err(savestate::WriteError::CompressErr(err)) => {
-                            err_string = Some(format!("Failed to compress savestate #{}: {}", i, err))
-                        },
-                        Err(savestate::WriteError::SerializeErr(err)) => {
-                            err_string = Some(format!("Failed to serialize savestate #{}: {}", i, err))
-                        },
-                    }
-                }
-                unsafe {
-                    cimgui_sys::igPopStyleColor(3);
-                }
-
-                if save_paths[i].exists() {
-                    if frame.button(&load_text[i], imgui::Vec2(60.0, 20.0), Some(imgui::Vec2(75.0, y)))
-                        && startup_successful
-                    {
-                        match SaveState::from_file(&save_paths[i], &mut save_buffer) {
-                            Ok(state) => {
-                                let (new_replay, new_renderer_state) = state.load_into(self);
-                                replay = new_replay;
-                                renderer_state = new_renderer_state;
-
-                                for (i, state) in keyboard_state.iter_mut().enumerate() {
-                                    *state = if self.input.keyboard_check_direct(i as u8) {
-                                        KeyState::Held
-                                    } else {
-                                        KeyState::Neutral
-                                    };
-                                }
-                                for (i, state) in mouse_state.iter_mut().enumerate() {
-                                    *state = if self.input.mouse_check_button(i as i8 + 1) {
-                                        KeyState::Held
-                                    } else {
-                                        KeyState::Neutral
-                                    };
-                                }
-
-                                frame_text = format!("Frame: {}", replay.frame_count());
-                                seed_text = format!("Seed: {}", self.rand.seed());
-                                context_menu = None;
-                                new_rand = None;
-                                new_mouse_pos = None;
-                                err_string = None;
-                                game_running = true;
-                                config.rerecords += 1;
-                                rerecord_text = format!("Re-record count: {}", config.rerecords);
-                                let _ = File::create(&config_path).map(|f| bincode::serialize_into(f, &config));
-                            },
-                            Err(err) => {
-                                let filename = save_paths[i].to_string_lossy();
-                                err_string = Some(match err {
-                                    savestate::ReadError::IOErr(err) => {
-                                        format!("Error reading {}:\n\n{}", filename, err)
-                                    },
-                                    savestate::ReadError::DecompressErr(err) => {
-                                        format!("Error decompressing {}:\n\n{}", filename, err)
-                                    },
-                                    savestate::ReadError::DeserializeErr(err) => {
-                                        format!("Error deserializing {}:\n\n{}", filename, err)
-                                    },
-                                });
-                            },
-                        }
-                        instance_reports =
-                            config.watched_ids.iter().map(|id| (*id, InstanceReport::new(&*self, *id))).collect();
-                    }
-
-                    if frame.button(&select_text[i], imgui::Vec2(60.0, 20.0), Some(imgui::Vec2(146.0, y)))
-                        && config.quicksave_slot != i
-                    {
-                        //                        config.quicksave_slot = i;
-                        match SaveState::from_file(&save_paths[i], &mut save_buffer) {
-                            Ok(state) => {
-                                savestate = state;
-                                config.quicksave_slot = i;
-                                let _ = File::create(&config_path).map(|f| bincode::serialize_into(f, &config));
-                            },
-                            Err(e) => {
-                                println!(
-                                    "Error: Failed to select quicksave slot {:?}. {:?}",
-                                    save_paths[i].file_name(),
-                                    e
-                                );
-                            },
-                        }
-                    }
-                }
-            }
-            frame.end();
-
-            // Macro for keyboard keys and mouse buttons...
-            macro_rules! kb_btn {
-                ($name: expr, $size: expr, $x: expr, $y: expr, key $code: expr) => {
-                    let vk = input::ramen2vk($code);
-                    let state = &mut keyboard_state[usize::from(vk)];
-                    let clicked = frame.invisible_button($name, $size, Some(imgui::Vec2($x, $y)));
-                    let hovered = frame.item_hovered();
-                    match config.input_mode {
-                        InputMode::Mouse => {
-                            if clicked {
-                                state.click();
-                            }
-                            if frame.right_clicked() && hovered {
-                                unsafe {
-                                    cimgui_sys::igSetWindowFocusNil();
-                                }
-                                context_menu = Some(ContextMenu::Button { pos: frame.mouse_pos(), key: $code });
-                            }
-                            if frame.middle_clicked() && hovered {
-                                unsafe {
-                                    cimgui_sys::igSetWindowFocusNil();
-                                }
-                                *state = if state.is_held() {
-                                    KeyState::HeldWillDouble
-                                } else {
-                                    KeyState::NeutralWillDouble
-                                };
-                            }
-                        },
-                        InputMode::Direct => {
-                            if frame.key_pressed(vk) {
-                                *state = match state {
-                                    // if neutral and setting would stay neutral => will press
-                                    KeyState::Neutral | KeyState::NeutralWillDouble | KeyState::NeutralWillCactus => {
-                                        KeyState::NeutralWillPress
-                                    },
-                                    // if held but would release => keep held
-                                    KeyState::HeldWillRelease | KeyState::HeldWillTriple => KeyState::Held,
-                                    // otherwise just keep the state
-                                    _ => *state,
-                                };
-                            } else if frame.key_released(vk) {
-                                *state = match state {
-                                    // if held and setting would stay held => will release
-                                    KeyState::Held | KeyState::HeldWillDouble | KeyState::HeldDoubleEveryFrame => {
-                                        KeyState::HeldWillRelease
-                                    },
-                                    // if neutral but would press => keep neutral
-                                    KeyState::NeutralWillPress | KeyState::NeutralWillTriple => KeyState::Neutral,
-                                    // otherwise just keep the state
-                                    _ => *state,
-                                };
-                            }
-                        },
-                    }
-                    draw_keystate(&mut frame, state, imgui::Vec2($x, $y), $size);
-                    frame.text_centered($name, imgui::Vec2($x, $y) + imgui::Vec2($size.0 / 2.0, $size.1 / 2.0));
-                    if hovered {
-                        unsafe {
-                            cimgui_sys::igSetCursorPos(cimgui_sys::ImVec2 { x: 8.0, y: 22.0 });
-                        }
-                        frame.text(state.repr());
-                    }
-                };
-
-                ($name: expr, $size: expr, $x: expr, $y: expr, mouse $code: expr) => {
-                    let state = &mut mouse_state[$code as usize];
-                    if frame.invisible_button($name, $size, Some(imgui::Vec2($x, $y))) {
-                        state.click();
-                    }
-                    let hovered = frame.item_hovered();
-                    if frame.right_clicked() && hovered {
-                        unsafe {
-                            cimgui_sys::igSetWindowFocusNil();
-                        }
-                        context_menu = Some(ContextMenu::MouseButton { pos: frame.mouse_pos(), button: $code });
-                    }
-                    if frame.middle_clicked() && hovered {
-                        unsafe {
-                            cimgui_sys::igSetWindowFocusNil();
-                        }
-                        *state = if state.is_held() { KeyState::HeldWillDouble } else { KeyState::NeutralWillDouble };
-                    }
-                    draw_keystate(&mut frame, state, imgui::Vec2($x, $y), $size);
-                    frame.text_centered($name, imgui::Vec2($x, $y) + imgui::Vec2($size.0 / 2.0, $size.1 / 2.0));
-                    if hovered {
-                        unsafe {
-                            cimgui_sys::igSetCursorPos(cimgui_sys::ImVec2 { x: 8.0, y: 22.0 });
-                        }
-                        frame.text(state.repr());
-                    }
->>>>>>> 62a0912d
                 };
 
                 let windows = [
