--- conflicted
+++ resolved
@@ -13,16 +13,9 @@
 mod types;
 mod util;
 
-<<<<<<< HEAD
 use game::replay::*;
-=======
-use game::{
-    savestate::{self, SaveState},
-    Game, GameClock, PlayType, Replay,
-};
->>>>>>> c7549015
 use std::{
-    env, fs,
+    env,
     path::{Path, PathBuf},
     process,
 };
@@ -74,35 +67,9 @@
         return EXIT_SUCCESS
     }
 
-<<<<<<< HEAD
     let version = matches.opt_str("v").unwrap_or(String::from("gmtas_any"));
     let input_file = &matches.opt_str("f").map(PathBuf::from).unwrap_or(PathBuf::from("save.gmtas"));
     let output_file = &matches.opt_str("o").map(PathBuf::from).unwrap_or(PathBuf::from("save-v1.gmtas"));
-=======
-    let strict = matches.opt_present("s");
-    let multithread = !matches.opt_present("t");
-    let spoof_time = !matches.opt_present("r");
-    let frame_limit_at = matches.opt_str("l").map(|frame| {
-        match frame.parse::<usize>()
-        {
-            Ok(f) => f,
-            Err(e) => {
-                panic!("{}", e);
-            },
-        }
-    }).unwrap_or(0);
-    let frame_limiter = !matches.opt_present("l");
-    let verbose = matches.opt_present("v");
-    let output_bin = matches.opt_str("o").map(PathBuf::from);
-    let pause = matches.opt_present("p");
-    let start_save_path = matches.opt_str("p").map(PathBuf::from);
-    let project_path = matches.opt_str("n").map(|name| {
-        let mut p = env::current_dir().expect("std::env::current_dir() failed");
-        p.push("projects");
-        p.push(name);
-        p
-    });
->>>>>>> c7549015
 
     if version == "gmtas_any" {
         convert_any_replay(input_file, output_file);
@@ -133,67 +100,6 @@
             Replay::from(v).to_file(output);
             println!("Converted V0 replay");
         },
-<<<<<<< HEAD
         Err(v) => println!("Error reading v0 replay. Input file does not match known format."),
-=======
-    };
-
-    let encoding = encoding_rs::SHIFT_JIS; // TODO: argument
-
-    let play_type = if project_path.is_some() {
-        PlayType::Record
-    } else if replay.is_some() {
-        PlayType::Replay
-    } else {
-        PlayType::Normal
-    };
-
-    let mut components =
-        match Game::launch(assets, absolute_path, game_args, temp_dir, encoding, frame_limiter, frame_limit_at, play_type) {
-            Ok(g) => g,
-            Err(e) => {
-                eprintln!("Failed to launch game: {}", e);
-                return EXIT_FAILURE
-            },
-        };
-
-    let time_now = GameClock::SpoofedNanos(gml::datetime::now_as_nanos());
-
-    if let Err(err) = if let Some(path) = project_path {
-        components.clock = time_now;
-        components.record(path, pause, start_save_path.as_ref());
-        Ok(())
-    } else {
-        // cache temp_dir and included files because the other functions take ownership
-        let temp_dir: Option<PathBuf> = if can_clear_temp_dir {
-            Some(components.decode_str(components.temp_directory.as_ref()).into_owned().into())
-        } else {
-            None
-        };
-        let files_to_delete = components
-            .included_files
-            .iter()
-            .filter(|i| i.remove_at_end)
-            .map(|i| PathBuf::from(components.decode_str(i.name.as_ref()).into_owned()))
-            .collect::<Vec<_>>();
-        let result = if let Some(replay) = replay {
-            components.replay(replay, output_bin, start_save_path.as_ref())
-        } else {
-            components.clock = if spoof_time { time_now } else { GameClock::StartupEpoch(std::time::Instant::now()) };
-            components.run()
-        };
-        for file in files_to_delete.into_iter() {
-            std::fs::remove_file(file).ok();
-        }
-        if let Some(temp_dir) = temp_dir {
-            std::fs::remove_dir_all(temp_dir).ok();
-        }
-        result
-    } {
-        println!("Runtime error: {}", err);
-        EXIT_FAILURE
-    } else {
-        EXIT_SUCCESS
->>>>>>> c7549015
     }
 }