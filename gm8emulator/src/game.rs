pub mod background;
pub mod draw;
pub mod events;
pub mod external;
pub mod movement;
pub mod particle;
pub mod replay;
pub mod savestate;
pub mod string;
pub mod surface;
pub mod transition;
pub mod view;

pub use background::Background;
pub use replay::Replay;
pub use savestate::SaveState;
pub use view::View;

use crate::{
    action::Tree,
    asset::{
        self,
        font::{Character, Font},
        path::{self, Path},
        room::{self, Room},
        sprite::{Collider, Frame, Sprite},
        trigger::{self, Trigger},
        Object, Script, Timeline,
    },
    gml::{
        self,
        ds::{self, DataStructureManager},
        ev,
        file::FileManager,
        rand::Random,
        Compiler, Context,
    },
    input::InputManager,
    instance::{DummyFieldHolder, Instance, InstanceState},
    instancelist::{InstanceList, TileList},
    math::Real,
    tile, util,
};
use gmio::{
    atlas::AtlasBuilder,
    render::{Renderer, RendererOptions},
    window::{Window, WindowBuilder},
};
use indexmap::IndexMap;
use serde::{Deserialize, Serialize};
use shared::{
    input::MouseButton,
    message::{self, Message, MessageStream},
    types::{Colour, ID},
};
use std::{
    cell::RefCell,
    collections::{BTreeMap, HashMap, HashSet, VecDeque},
    fs::File,
    io::{BufReader, Write},
    net::{SocketAddr, TcpStream},
    path::PathBuf,
    rc::Rc,
    thread,
    time::{Duration, Instant},
};
use string::RCStr;

/// Structure which contains all the components of a game.
pub struct Game {
    pub compiler: Compiler,
    pub file_manager: FileManager,
    pub instance_list: InstanceList,
    pub tile_list: TileList,
    pub rand: Random,
    pub input_manager: InputManager,
    pub assets: Assets,
    pub event_holders: [IndexMap<u32, Rc<RefCell<Vec<ID>>>>; 12],
    pub custom_draw_objects: HashSet<ID>,

    pub renderer: Renderer,
    pub background_colour: Colour,
    pub room_colour: Option<Colour>,

    pub externals: Vec<Option<external::External>>,

    pub last_instance_id: ID,
    pub last_tile_id: ID,

    pub views_enabled: bool,
    pub view_current: usize,
    pub views: Vec<View>,
    pub backgrounds: Vec<background::Background>,

    pub particles: particle::Manager,

    pub room_id: i32,
    pub room_width: i32,
    pub room_height: i32,
    pub room_order: Box<[i32]>,
    pub room_speed: u32,
    pub scene_change: Option<SceneChange>, // Queued scene change which has been requested by GML, if any

    pub constants: Vec<gml::Value>,
    pub globals: DummyFieldHolder,
    pub globalvars: HashSet<usize>,
    pub game_start: bool,

    pub stacks: DataStructureManager<ds::Stack>,
    pub queues: DataStructureManager<ds::Queue>,
    pub lists: DataStructureManager<ds::List>,
    pub maps: DataStructureManager<ds::Map>,
    pub priority_queues: DataStructureManager<ds::Priority>,
    pub grids: DataStructureManager<ds::Grid>,
    pub ds_precision: Real,

    pub draw_font: Option<Font>, // TODO: make this not an option when we have a default font
    pub draw_font_id: ID,
    pub draw_colour: Colour,
    pub draw_alpha: Real,
    pub draw_halign: draw::Halign,
    pub draw_valign: draw::Valign,
    pub surfaces: Vec<Option<surface::Surface>>,
    pub surface_target: Option<i32>,
    pub auto_draw: bool,

    pub uninit_fields_are_zero: bool,
    pub uninit_args_are_zero: bool,

    pub transition_kind: i32,  // default 0
    pub transition_steps: i32, // default 80
    pub score: i32,            // default 0
    pub score_capt: RCStr,     // default "Score: "
    pub score_capt_d: bool,    // display in caption?
    pub lives: i32,            // default -1
    pub lives_capt: RCStr,     // default "Lives: "
    pub lives_capt_d: bool,    // display in caption?
    pub health: Real,          // default 100.0
    pub health_capt: RCStr,    // default "Health: "
    pub health_capt_d: bool,   // display in caption?

    pub game_id: i32,
    pub program_directory: RCStr,
    pub gm_version: Version,
    pub open_ini: Option<(ini::Ini, RCStr)>, // keep the filename for writing
    pub spoofed_time_nanos: Option<u128>,    // use this instead of real time if this is set

    // window caption
    pub caption: RCStr,
    pub caption_stale: bool,

    pub play_type: PlayType,
    pub stored_events: VecDeque<replay::Event>,

    // winit windowing
    pub window: Window,
    // Width the window is supposed to have, assuming it hasn't been resized by the user
    pub unscaled_width: u32,
    // Height the window is supposed to have, assuming it hasn't been resized by the user
    pub unscaled_height: u32,
}

/// Enum indicating which GameMaker version a game was built with
#[derive(Clone, Copy, Serialize, Deserialize)]
pub enum Version {
    GameMaker8_0,
    GameMaker8_1,
}

/// Enum indicating how this game is being played - normal, recording or replaying
#[derive(Clone, Debug, PartialEq)]
pub enum PlayType {
    Normal,
    Record,
    Replay,
}

/// Various different types of scene change which can be requested by GML
#[derive(Clone, Copy)]
pub enum SceneChange {
    Room(ID), // Go to the specified room
    Restart,  // Restart the game and go to the first room
    End,      // End the game
}

#[derive(Clone, Serialize, Deserialize)]
pub struct Assets {
    pub backgrounds: Vec<Option<Box<asset::Background>>>,
    pub fonts: Vec<Option<Box<Font>>>,
    pub objects: Vec<Option<Box<Object>>>,
    pub paths: Vec<Option<Box<Path>>>,
    pub rooms: Vec<Option<Box<Room>>>,
    pub scripts: Vec<Option<Box<Script>>>,
    pub sprites: Vec<Option<Box<Sprite>>>,
    pub timelines: Vec<Option<Box<Timeline>>>,
    pub triggers: Vec<Option<Box<Trigger>>>,
    // todo
}

impl Game {
    pub fn launch(
        assets: gm8exe::GameAssets,
        file_path: PathBuf,
        spoofed_time_nanos: Option<u128>,
    ) -> Result<Self, Box<dyn std::error::Error>> {
        // Parse file path
        let mut file_path2 = file_path.clone();
        file_path2.pop();
        // Game Maker doesn't change working directory on load but doing it anyway makes life easier
        std::env::set_current_dir(&file_path2)?;
        let mut param_string: &str = &file_path.to_string_lossy();
        let mut program_directory: &str = &file_path2.to_string_lossy();

        if cfg!(target_os = "windows") {
            param_string = param_string.trim_start_matches("\\\\?\\");
            program_directory = program_directory.trim_start_matches("\\\\?\\");
        }
        // TODO: store these as RCStr probably?
        println!("param_string: {}", param_string);
        println!("program_directory: {}", program_directory);

        // Improve framepacing on Windows
        #[cfg(target_os = "windows")]
        unsafe {
            winapi::um::timeapi::timeBeginPeriod(1);
        }

        // Destructure assets
        let gm8exe::GameAssets {
            game_id,
            backgrounds,
            constants,
            fonts,
            icon_data: _,
            last_instance_id,
            last_tile_id,
            objects,
            paths,
            room_order,
            rooms,
            scripts,
            settings,
            sounds,
            sprites,
            timelines,
            triggers,
            version,
            ..
        } = assets;

        let gm_version = match version {
            gm8exe::GameVersion::GameMaker8_0 => Version::GameMaker8_0,
            gm8exe::GameVersion::GameMaker8_1 => Version::GameMaker8_1,
        };

        // If there are no rooms, you can't build a GM8 game. Fatal error.
        // We need a lot of the initialization info from the first room,
        // the window size, and title, etc. is based on it.
        let room1_id = *room_order.first().ok_or("Room order is empty")?;
        let room1 = match rooms.get(room1_id as usize) {
            Some(Some(r)) => r,
            _ => return Err("First room does not exist".into()),
        };
        let room1_width = room1.width;
        let room1_height = room1.height;
        let room1_speed = room1.speed;
        let room1_colour = if room1.clear_screen { Some(room1.bg_colour.as_decimal().into()) } else { None };

        // Set up a GML compiler
        let mut compiler = Compiler::new();
        compiler.reserve_scripts(scripts.iter().flatten().count());
        compiler.reserve_constants(
            backgrounds.iter().flatten().count()
                + fonts.iter().flatten().count()
                + objects.iter().flatten().count()
                + paths.iter().flatten().count()
                + rooms.iter().flatten().count()
                + scripts.iter().flatten().count()
                + sounds.iter().flatten().count()
                + sprites.iter().flatten().count()
                + timelines.iter().flatten().count()
                + triggers.iter().flatten().count(),
        );
        compiler.reserve_user_constants(constants.len());

        // Helper fn for registering asset names as constants
        fn register_all<T>(compiler: &mut Compiler, assets: &[Option<T>], get_name: fn(&T) -> String) {
            assets
                .iter()
                .enumerate()
                .filter_map(|(i, x)| x.as_ref().map(|x| (i, x)))
                .for_each(|(i, x)| compiler.register_constant(get_name(x), i as f64))
        }

        // Register all asset names
        // These are in order of asset precedence, please don't change the order
        register_all(&mut compiler, &objects, |x| x.name.clone());
        register_all(&mut compiler, &sprites, |x| x.name.clone());
        register_all(&mut compiler, &sounds, |x| x.name.clone());
        register_all(&mut compiler, &backgrounds, |x| x.name.clone());
        register_all(&mut compiler, &paths, |x| x.name.clone());
        register_all(&mut compiler, &fonts, |x| x.name.clone());
        register_all(&mut compiler, &timelines, |x| x.name.clone());
        register_all(&mut compiler, &scripts, |x| x.name.clone());
        register_all(&mut compiler, &rooms, |x| x.name.clone());
        register_all(&mut compiler, &triggers, |x| x.constant_name.clone());

        // Register scripts
        scripts
            .iter()
            .enumerate()
            .filter_map(|(i, x)| x.as_ref().map(|x| (i, x)))
            .for_each(|(i, x)| compiler.register_script(x.name.clone(), i));

        // Register user constants
        constants.iter().enumerate().for_each(|(i, x)| compiler.register_user_constant(x.name.clone(), i));

        // Set up a Renderer
        let options = RendererOptions {
            size: (room1_width, room1_height),
            vsync: settings.vsync, // TODO: Overrideable
            interpolate_pixels: settings.interpolate_pixels,
        };

        let (width, height) = options.size;
        let wb = WindowBuilder::new().with_size(width, height);

        // TODO: specific flags here (make wb mutable)

        let window = wb.build().expect("oh no");
        let mut renderer = Renderer::new((), &options, &window, settings.clear_colour.into())?;

        let mut atlases = AtlasBuilder::new(renderer.max_texture_size() as _);

        //println!("GPU Max Texture Size: {}", renderer.max_gpu_texture_size());

        let particle_shapes = particle::load_shapes(&mut atlases);

        let sprites = sprites
            .into_iter()
            .map(|o| {
                o.map(|b| {
                    let (w, h) = b.frames.first().map_or((0, 0), |f| (f.width, f.height));
                    let origin_x = b.origin_x;
                    let origin_y = b.origin_y;
                    let bbox_left = b.colliders.iter().map(|x| x.bbox_left).min().unwrap_or(0);
                    let bbox_right = b.colliders.iter().map(|x| x.bbox_right).max().unwrap_or(0);
                    let bbox_top = b.colliders.iter().map(|x| x.bbox_top).min().unwrap_or(0);
                    let bbox_bottom = b.colliders.iter().map(|x| x.bbox_bottom).max().unwrap_or(0);
                    Ok(Box::new(Sprite {
                        name: b.name.into(),
                        frames: b
                            .frames
                            .into_iter()
                            .map(|f| {
                                Ok(Frame {
                                    width: f.width,
                                    height: f.height,
                                    atlas_ref: atlases
                                        .texture(f.width as _, f.height as _, origin_x, origin_y, f.data)
                                        .ok_or(())?,
                                })
                            })
                            .collect::<Result<_, ()>>()?,
                        colliders: b
                            .colliders
                            .into_iter()
                            .map(|c| Collider {
                                width: c.width,
                                height: c.height,
                                bbox_left: c.bbox_left,
                                bbox_right: c.bbox_right,
                                bbox_top: c.bbox_top,
                                bbox_bottom: c.bbox_bottom,
                                data: c.data,
                            })
                            .collect(),
                        width: w,
                        height: h,
                        origin_x,
                        origin_y,
                        per_frame_colliders: b.per_frame_colliders,
                        bbox_left,
                        bbox_right,
                        bbox_top,
                        bbox_bottom,
                    }))
                })
                .transpose()
            })
            .collect::<Result<Vec<_>, ()>>()
            .expect("failed to pack sprites");

        let backgrounds = backgrounds
            .into_iter()
            .map(|o| {
                o.map(|b| {
                    let width = b.width;
                    let height = b.height;
                    Ok(Box::new(asset::Background {
                        name: b.name.into(),
                        width,
                        height,
                        atlas_ref: match b.data {
                            Some(data) => Some(atlases.texture(width as _, height as _, 0, 0, data).ok_or(())?),
                            None => None,
                        },
                    }))
                })
                .transpose()
            })
            .collect::<Result<Vec<_>, ()>>()
            .expect("failed to pack backgrounds");

        let fonts = fonts
            .into_iter()
            .map(|o| {
                o.map(|b| {
                    let mut tallest_char_height = 0;
                    let chars = b
                        .dmap
                        .chunks_exact(6)
                        .skip(b.range_start as usize)
                        .take(((b.range_end - b.range_start) + 1) as usize)
                        .map(|char_blob| {
                            if tallest_char_height < char_blob[3] {
                                tallest_char_height = char_blob[3];
                            }
                            let mut data: Vec<u8> = Vec::with_capacity((char_blob[2] * char_blob[3] * 4) as usize);
                            for y in 0..char_blob[3] {
                                for x in 0..char_blob[2] {
                                    data.push(0xFF);
                                    data.push(0xFF);
                                    data.push(0xFF);
                                    data.push(
                                        b.pixel_map[((y + char_blob[1]) * b.map_width + x + char_blob[0]) as usize],
                                    );
                                }
                            }
                            Ok(Character {
                                offset: char_blob[4] as _,
                                distance: char_blob[5] as _,
                                atlas_ref: atlases
                                    .texture(char_blob[2] as _, char_blob[3] as _, 0, 0, data.into_boxed_slice())
                                    .ok_or(())?,
                            })
                        })
                        .collect::<Result<Box<_>, ()>>()?;
                    Ok(Box::new(Font {
                        name: b.name.into(),
                        sys_name: b.sys_name,
                        size: b.size,
                        bold: b.bold,
                        italic: b.italic,
                        first: b.range_start,
                        last: b.range_end,
                        tallest_char_height,
                        chars,
                        own_graphics: true,
                    }))
                })
                .transpose()
            })
            .collect::<Result<Vec<_>, ()>>()
            .expect("failed to pack fonts");

        let objects = {
            let mut object_parents: Vec<Option<i32>> = Vec::with_capacity(objects.len());
            let mut objects = objects
                .into_iter()
                .map(|o| {
                    object_parents.push(match &o {
                        Some(b) => Some(b.parent_index),
                        None => None,
                    });
                    o.map(|b| {
                        let mut events: [HashMap<u32, Rc<RefCell<Tree>>>; 12] = std::default::Default::default();
                        for ((i, map), input) in events.iter_mut().enumerate().zip(b.events.iter()) {
                            map.reserve(input.len());
                            for (sub, actions) in input {
                                map.insert(*sub, match Tree::from_list(actions, &mut compiler) {
                                    Ok(t) => Rc::new(RefCell::new(t)),
                                    Err(e) => {
                                        return Err(format!(
                                            "Compiler error in object {} event {},{}: {}",
                                            b.name, i, sub, e
                                        ))
                                    },
                                });
                            }
                        }
                        Ok(Box::new(Object {
                            name: b.name.into(),
                            solid: b.solid,
                            visible: b.visible,
                            persistent: b.persistent,
                            depth: b.depth,
                            sprite_index: b.sprite_index,
                            mask_index: b.mask_index,
                            parent_index: b.parent_index,
                            events,
                            children: Rc::new(RefCell::new(HashSet::new())),
                        }))
                    })
                    .transpose()
                })
                .collect::<Result<Vec<_>, _>>()?;

            // Populate identity lists
            for (i, object) in objects.iter_mut().enumerate().filter_map(|(i, x)| x.as_mut().map(|x| (i, x))) {
                object.children.borrow_mut().insert(i as _);
            }
            for (i, mut parent_index) in
                object_parents.iter().enumerate().filter_map(|(i, x)| x.as_ref().map(|x| (i, *x)))
            {
                while parent_index >= 0 {
                    if let Some(Some(parent)) = objects.get_mut(parent_index as usize) {
                        parent.children.borrow_mut().insert(i as _);
                        parent_index = parent.parent_index;
                    } else {
                        return Err(format!(
                            "Invalid parent tree for object {}: non-existent object: {}",
                            i, parent_index
                        )
                        .into())
                    }
                }
            }

            objects
        };

        let paths = paths
            .into_iter()
            .map(|t| {
                t.map(|b| {
                    let mut path = Path {
                        name: b.name.into(),
                        points: b
                            .points
                            .into_iter()
                            .map(|point| path::Point {
                                x: Real::from(point.x),
                                y: Real::from(point.y),
                                speed: Real::from(point.speed),
                            })
                            .collect(),
                        control_nodes: Default::default(),
                        length: Default::default(),
                        curve: b.connection as u32 == 1,
                        closed: b.closed,
                        precision: b.precision.min(8) as _, // ghetto clamp
                        start: Default::default(),
                        end: Default::default(),
                    };
                    path.update();
                    Box::new(path)
                })
            })
            .collect();

        let timelines = timelines
            .into_iter()
            .map(|t| {
                t.map(|b| {
                    let mut moments: BTreeMap<i32, Rc<RefCell<Tree>>> = BTreeMap::new();
                    for (moment, actions) in b.moments.iter() {
                        match Tree::from_list(actions, &mut compiler) {
                            Ok(t) => {
                                moments.insert(*moment as i32, Rc::new(RefCell::new(t)));
                            },
                            Err(e) => {
                                return Err(format!("Compiler error in timeline {} moment {}: {}", b.name, moment, e))
                            },
                        };
                    }
                    Ok(Box::new(Timeline { name: b.name.into(), moments: Rc::new(RefCell::new(moments)) }))
                })
                .transpose()
            })
            .collect::<Result<Vec<_>, _>>()?;

        let scripts = scripts
            .into_iter()
            .map(|t| {
                t.map(|b| {
                    let compiled = match compiler.compile(&b.source) {
                        Ok(s) => s,
                        Err(e) => return Err(format!("Compiler error in script {}: {}", b.name, e)),
                    };
                    Ok(Box::new(Script { name: b.name.into(), source: b.source.into(), compiled }))
                })
                .transpose()
            })
            .collect::<Result<Vec<_>, _>>()?;

        let rooms = rooms
            .into_iter()
            .map(|t| {
                t.map(|b| {
                    let creation_code = match compiler.compile(&b.creation_code) {
                        Ok(c) => c,
                        Err(e) => return Err(format!("Compiler error in room {} creation code: {}", b.name, e)),
                    };
                    let width = b.width;
                    let height = b.height;
                    Ok(Box::new(Room {
                        name: b.name.into(),
                        caption: b.caption.into(),
                        width,
                        height,
                        speed: b.speed,
                        persistent: b.persistent,
                        bg_colour: (b.bg_colour.r, b.bg_colour.g, b.bg_colour.b).into(),
                        clear_screen: b.clear_screen,
                        creation_code: creation_code,
                        backgrounds: b
                            .backgrounds
                            .into_iter()
                            .map(|bg| Background {
                                visible: bg.visible_on_start,
                                is_foreground: bg.is_foreground,
                                background_id: bg.source_bg,
                                x_offset: Real::from(bg.xoffset),
                                y_offset: Real::from(bg.yoffset),
                                tile_horizontal: bg.tile_horz,
                                tile_vertical: bg.tile_vert,
                                hspeed: Real::from(bg.hspeed),
                                vspeed: Real::from(bg.vspeed),
                                xscale: if bg.stretch {
                                    if let Some(bg_asset) = backgrounds.get_asset(bg.source_bg) {
                                        Real::from(width) / Real::from(bg_asset.width)
                                    } else {
                                        Real::from(width)
                                    }
                                } else {
                                    Real::from(1.0)
                                },
                                yscale: if bg.stretch {
                                    if let Some(bg_asset) = backgrounds.get_asset(bg.source_bg) {
                                        Real::from(height) / Real::from(bg_asset.height)
                                    } else {
                                        Real::from(height)
                                    }
                                } else {
                                    Real::from(1.0)
                                },
                                blend: 0xFFFFFF,
                                alpha: Real::from(1.0),
                            })
                            .collect::<Vec<_>>()
                            .into(),
                        views_enabled: b.views_enabled,
                        views: b
                            .views
                            .into_iter()
                            .map(|v| View {
                                visible: v.visible,
                                source_x: v.source_x,
                                source_y: v.source_y,
                                source_w: v.source_w,
                                source_h: v.source_h,
                                port_x: v.port_x,
                                port_y: v.port_y,
                                port_w: v.port_w,
                                port_h: v.port_h,
                                angle: Real::from(0.0),
                                follow_target: v.following.target,
                                follow_hborder: v.following.hborder,
                                follow_vborder: v.following.vborder,
                                follow_hspeed: v.following.hspeed,
                                follow_vspeed: v.following.vspeed,
                            })
                            .collect::<Vec<_>>()
                            .into(),
                        instances: b
                            .instances
                            .into_iter()
                            .map(|i| {
                                Ok(room::Instance {
                                    x: i.x,
                                    y: i.y,
                                    object: i.object,
                                    id: i.id,
                                    creation: match compiler.compile(&i.creation_code) {
                                        Ok(c) => c,
                                        Err(e) => {
                                            return Err(format!(
                                                "Compiler error in creation code of instance {}: {}",
                                                i.id, e
                                            ))
                                        },
                                    },
                                })
                            })
                            .collect::<Result<Vec<_>, _>>()?
                            .into(),
                        tiles: b
                            .tiles
                            .into_iter()
                            .map(|t| tile::Tile {
                                x: Real::from(t.x),
                                y: Real::from(t.y),
                                background_index: t.source_bg,
                                tile_x: t.tile_x,
                                tile_y: t.tile_y,
                                width: t.width,
                                height: t.height,
                                depth: Real::from(t.depth),
                                id: t.id as usize,
                                alpha: Real::from(1.0),
                                blend: 0xFFFFFF,
                                xscale: Real::from(1.0),
                                yscale: Real::from(1.0),
                                visible: true,
                            })
                            .collect::<Vec<_>>()
                            .into(),
                    }))
                })
                .transpose()
            })
            .collect::<Result<Vec<_>, _>>()?;

        let triggers = triggers
            .into_iter()
            .map(|t| {
                t.map(|b| {
                    let condition = match compiler.compile(&b.condition) {
                        Ok(s) => s,
                        Err(e) => return Err(format!("Compiler error in trigger {}: {}", b.name, e)),
                    };
                    Ok(Box::new(Trigger { name: b.name.into(), condition, moment: b.moment.into() }))
                })
                .transpose()
            })
            .collect::<Result<Vec<_>, _>>()?;

        // Make event holder lists
        let mut event_holders: [IndexMap<u32, Rc<RefCell<Vec<i32>>>>; 12] = Default::default();
        Self::fill_event_holders(&mut event_holders, &objects);

        // Make list of objects with custom draw events
        let custom_draw_objects =
            event_holders[ev::DRAW].iter().flat_map(|(_, x)| x.borrow().iter().copied().collect::<Vec<_>>()).collect();

        renderer.push_atlases(atlases)?;

        let mut game = Self {
            compiler,
            file_manager: FileManager::new(),
            instance_list: InstanceList::new(),
            tile_list: TileList::new(),
            rand: Random::new(),
            renderer: renderer,
            background_colour: settings.clear_colour.into(),
            externals: Vec::new(),
            room_colour: room1_colour,
            input_manager: InputManager::new(),
            assets: Assets { backgrounds, fonts, objects, paths, rooms, scripts, sprites, timelines, triggers },
            event_holders,
            custom_draw_objects,
            views_enabled: false,
            view_current: 0,
            views: Vec::new(),
            backgrounds: Vec::new(),
            particles: particle::Manager::new(particle_shapes),
            room_id: room1_id,
            room_width: room1_width as i32,
            room_height: room1_height as i32,
            room_order: room_order.into_boxed_slice(),
            room_speed: room1_speed,
            scene_change: None,
            constants: Vec::with_capacity(constants.len()),
            globals: DummyFieldHolder::new(),
            globalvars: HashSet::new(),
            game_start: true,
            stacks: DataStructureManager::new(),
            queues: DataStructureManager::new(),
            lists: DataStructureManager::new(),
            maps: DataStructureManager::new(),
            priority_queues: DataStructureManager::new(),
            grids: DataStructureManager::new(),
            ds_precision: Real::from(0.00000001),
            draw_font: None,
            draw_font_id: -1,
            draw_colour: Colour::new(0.0, 0.0, 0.0),
            draw_alpha: Real::from(1.0),
            draw_halign: draw::Halign::Left,
            draw_valign: draw::Valign::Top,
            surfaces: Vec::new(),
            surface_target: None,
            auto_draw: true,
            last_instance_id,
            last_tile_id,
            uninit_fields_are_zero: settings.zero_uninitialized_vars,
            uninit_args_are_zero: !settings.error_on_uninitialized_args,
            transition_kind: 0,
            transition_steps: 80,
            score: 0,
            score_capt: "Score: ".to_string().into(),
            lives: -1,
            lives_capt: "Lives: ".to_string().into(),
            health: Real::from(100.0),
            health_capt: "Health: ".to_string().into(),
            game_id: game_id as i32,
            program_directory: program_directory.into(),
            gm_version,
            open_ini: None,
            spoofed_time_nanos,
            caption: "".to_string().into(),
            caption_stale: false,
            score_capt_d: false,
            lives_capt_d: false,
            health_capt_d: false,
            window,
            play_type: PlayType::Normal,
            stored_events: VecDeque::new(),

            // load_room sets this
            unscaled_width: 0,
            unscaled_height: 0,
        };

        // Evaluate constants
        for c in &constants {
            let expr = game.compiler.compile_expression(&c.expression)?;
            let dummy_instance = game
                .instance_list
                .insert_dummy(Instance::new_dummy(game.assets.objects.get_asset(0).map(|x| x.as_ref())));
            let value = game.eval(&expr, &mut Context {
                this: dummy_instance,
                other: dummy_instance,
                event_action: 0,
                relative: false,
                event_type: 0,
                event_number: 0,
                event_object: 0,
                arguments: Default::default(),
                argument_count: 0,
                locals: Default::default(),
                return_value: Default::default(),
            })?;
            game.constants.push(value);
            game.instance_list.remove_dummy(dummy_instance);
        }

        // Re-initialization after constants are done
        game.globals.fields.clear();
        game.globals.vars.clear();
        game.globalvars.clear();

        game.load_room(room1_id)?;
        game.window.set_visible(true);

        Ok(game)
    }

    pub fn refresh_event_holders(&mut self) {
        // It might be better to not redo the entire holder list from scratch?

        // Clear holder lists
        for holder_list in self.event_holders.iter_mut() {
            holder_list.clear();
        }

        // Refill holder lists
        Self::fill_event_holders(&mut self.event_holders, &self.assets.objects);

        // Make list of objects with custom draw events
        self.custom_draw_objects = self.event_holders[ev::DRAW]
            .iter()
            .flat_map(|(_, x)| x.borrow().iter().copied().collect::<Vec<_>>())
            .collect();
    }

    fn fill_event_holders(
        event_holders: &mut [IndexMap<u32, Rc<RefCell<Vec<ID>>>>],
        objects: &Vec<Option<Box<Object>>>,
    ) {
        for object in objects.iter().flatten() {
            for (holder_list, object_events) in event_holders.iter_mut().zip(object.events.iter()) {
                for (sub, _) in object_events.iter() {
                    let mut sub_list = holder_list.entry(*sub).or_insert(Default::default()).borrow_mut();
                    for object_id in object.children.borrow().iter() {
                        if !sub_list.contains(object_id) {
                            sub_list.push(*object_id);
                        }
                    }
                }
            }
        }

        // Swap collision events over to targets and their children etc...
        let collision_holders = &mut event_holders[ev::COLLISION];
        let mut i = 0;
        while let Some(key) = collision_holders.get_index(i).map(|(x, _)| *x) {
            if let Some(Some(object)) = objects.get(key as usize) {
                let list = collision_holders[&key].clone();
                let mut j = 0;
                while let Some(collider) = {
                    let a = list.borrow();
                    a.get(j).copied()
                } {
                    {
                        let mut sub_list =
                            collision_holders.entry(collider as _).or_insert(Default::default()).borrow_mut();
                        for child in object.children.borrow().iter() {
                            if !sub_list.contains(child) {
                                sub_list.push(*child);
                            }
                        }
                    }
                    for child in object.children.borrow().iter().copied() {
                        let mut sub_list =
                            collision_holders.entry(child as _).or_insert(Default::default()).borrow_mut();
                        if !sub_list.contains(&collider) {
                            sub_list.push(collider);
                        }
                    }
                    j += 1;
                }
            }
            i += 1;
        }
        for (sub, list) in collision_holders.iter() {
            list.borrow_mut().retain(|x| *x >= *sub as _);
        }
        event_holders[ev::COLLISION].retain(|_, x| !x.borrow_mut().is_empty());

        // Sort all the event holder lists into ascending order
        for map in event_holders.iter_mut() {
            map.sort_by(|x, _, y, _| x.cmp(y));
            for list in map.values_mut() {
                list.borrow_mut().sort();
            }
        }
    }

    fn resize_window(&mut self, width: u32, height: u32) {
        // GameMaker only actually resizes the window if the expected (unscaled) size is changing.
        if self.unscaled_width != width || self.unscaled_height != height {
            self.unscaled_width = width;
            self.unscaled_height = height;
            self.window.resize(width, height);
        }
    }

    pub fn load_room(&mut self, room_id: i32) -> Result<(), Box<dyn std::error::Error>> {
        let room = if let Some(Some(room)) = self.assets.rooms.get(room_id as usize) {
            room.clone()
        } else {
            return Err(format!("Tried to load non-existent room with id {}", room_id).into())
        };

        // Update this early so the other events run
        self.scene_change = None;

        // Initialize room transition surface
        let transition_kind = self.transition_kind;
        let (trans_surf_old, trans_surf_new) = if self.get_transition(transition_kind).is_some() {
            let (width, height) = self.window.get_inner_size();
            let old_surf =
                surface::Surface { width, height, atlas_ref: self.renderer.create_surface(width as _, height as _)? };
            let new_surf =
                surface::Surface { width, height, atlas_ref: self.renderer.create_surface(width as _, height as _)? };
            self.renderer.set_target(&old_surf.atlas_ref);
            self.draw()?;
            self.renderer.set_target(&new_surf.atlas_ref);
            let old_surf_id = self.surfaces.len() as i32;
            self.surfaces.push(Some(old_surf));
            self.surfaces.push(Some(new_surf));
            (old_surf_id, old_surf_id + 1)
        } else {
            (-1, -1)
        };

        // Run room end event for each instance
        let mut iter = self.instance_list.iter_by_insertion();
        while let Some(instance) = iter.next(&self.instance_list) {
            self.run_instance_event(ev::OTHER, 5, instance, instance, None)?;
        }

        // Delete non-persistent instances and all tiles
        // TODO: back up remaining instances and put them at the END of insertion order after making new ones
        self.instance_list.remove_with(|instance| !instance.persistent.get());
        self.tile_list.clear();

        // Update renderer
        let (view_width, view_height) = {
            if !room.views_enabled {
                (room.width, room.height)
            } else {
                let xw = |view: &View| view.port_x + (view.port_w as i32);
                let yh = |view: &View| view.port_y + (view.port_h as i32);
                let x_max = room
                    .views
                    .iter()
                    .filter(|view| view.visible)
                    .max_by(|v1, v2| xw(v1).cmp(&xw(v2)))
                    .map(xw)
                    .unwrap_or(room.width as i32);
                let y_max = room
                    .views
                    .iter()
                    .filter(|view| view.visible)
                    .max_by(|v1, v2| yh(v1).cmp(&yh(v2)))
                    .map(yh)
                    .unwrap_or(room.height as i32);
                if x_max < 0 || y_max < 0 {
                    return Err(format!("Bad room width/height {},{} loading room {}", x_max, y_max, room_id).into())
                }
                (x_max as u32, y_max as u32)
            }
        };

        self.resize_window(view_width, view_height);
        self.room_colour = if room.clear_screen { Some(room.bg_colour) } else { None };

        // Update views, backgrounds
        // Using clear() followed by extend_from_slice() guarantees re-using vec capacity and avoids unnecessary allocs
        self.views_enabled = room.views_enabled;
        self.views.clear();
        self.views.extend_from_slice(&room.views);
        self.backgrounds.clear();
        self.backgrounds.extend_from_slice(&room.backgrounds);

        // Update some stored vars
        self.room_id = room_id;
        self.room_width = room.width as _;
        self.room_height = room.height as _;
        self.room_speed = room.speed;
        self.caption = room.caption;
        self.input_manager.clear_presses();
        self.particles.effect_clear();

        // Load all tiles in new room
        for tile in room.tiles.iter() {
            self.tile_list.insert(*tile);
        }

        // Load all instances in new room, unless they already exist due to persistence
        let mut new_handles: Vec<(usize, &asset::room::Instance)> = Vec::new();
        for instance in room.instances.iter() {
            if self.instance_list.get_by_instid(instance.id).is_none() {
                // Get object
                let object = match self.assets.objects.get(instance.object as usize) {
                    Some(&Some(ref o)) => o.as_ref(),
                    _ => return Err(format!("Instance of invalid Object in room {}", room.name).into()),
                };

                // Add instance to list
                new_handles.push((
                    self.instance_list.insert(Instance::new(
                        instance.id as _,
                        Real::from(instance.x),
                        Real::from(instance.y),
                        instance.object,
                        object,
                    )),
                    instance,
                ));
            }
        }
        for (handle, instance) in &new_handles {
            // Run this instance's room creation code
            self.execute(&instance.creation, &mut Context {
                this: *handle,
                other: *handle,
                event_action: 0,
                relative: false,
                event_type: 11, // GM8 does this for some reason
                event_number: 0,
                event_object: instance.object,
                arguments: Default::default(),
                argument_count: 0,
                locals: Default::default(),
                return_value: Default::default(),
            })?;

            // Run create event for this instance
            self.run_instance_event(ev::CREATE, 0, *handle, *handle, None)?;
        }

        if self.game_start {
            // Run game start event for each instance
            let mut iter = self.instance_list.iter_by_insertion();
            while let Some(instance) = iter.next(&self.instance_list) {
                self.run_instance_event(ev::OTHER, 2, instance, instance, None)?;
            }
            self.game_start = false;
        }

        // Run room creation code
        let dummy_instance =
            self.instance_list.insert_dummy(Instance::new_dummy(self.assets.objects.get_asset(0).map(|x| x.as_ref())));
        self.execute(&room.creation_code, &mut Context {
            this: dummy_instance,
            other: dummy_instance,
            event_action: 0,
            relative: false,
            event_type: 11,
            event_number: 0,
            event_object: 0,
            arguments: Default::default(),
            argument_count: 0,
            locals: Default::default(),
            return_value: Default::default(),
        })?;
        self.instance_list.remove_dummy(dummy_instance);

        // Run room start event for each instance
        let mut iter = self.instance_list.iter_by_insertion();
        while let Some(instance) = iter.next(&self.instance_list) {
            self.run_instance_event(ev::OTHER, 4, instance, instance, None)?;
        }

        if let Some(change) = self.scene_change {
            self.scene_change = None;
            // GM8 would have a memory leak here. We're not doing that.
            if let Some(surf) = self.surfaces.get_asset_mut(trans_surf_old) {
                self.renderer.delete_sprite(surf.atlas_ref);
                self.surfaces[trans_surf_old as usize] = None;
            }
            if let Some(surf) = self.surfaces.get_asset_mut(trans_surf_new) {
                self.renderer.delete_sprite(surf.atlas_ref);
                self.surfaces[trans_surf_new as usize] = None;
            }

            if let SceneChange::Room(target) = change {
                // A room change has been requested during this room change, so let's recurse...
                self.load_room(target)
            } else {
                // Natural game end or restart happened during room change, so just quit
                Ok(())
            }
        } else {
<<<<<<< HEAD
            // Draw "frame 0", perform transition if applicable, and then return
            self.draw()?;
            if let Some(transition) = self.get_transition(transition_kind) {
                let (width, height) = self.window.get_inner_size();
                self.renderer.reset_target(
                    width as _,
                    height as _,
                    self.unscaled_width as _,
                    self.unscaled_height as _,
                );
                // TODO: vsync
                for i in 0..self.transition_steps + 1 {
                    let progress = Real::from(i) / self.transition_steps.into();
                    transition(self, trans_surf_old, trans_surf_new, width as _, height as _, progress)?;
                    self.renderer.present();
                }
                if let Some(surf) = self.surfaces.get_asset_mut(trans_surf_old) {
                    self.renderer.delete_sprite(surf.atlas_ref);
                    self.surfaces[trans_surf_old as usize] = None;
                }
                if let Some(surf) = self.surfaces.get_asset_mut(trans_surf_new) {
                    self.renderer.delete_sprite(surf.atlas_ref);
                    self.surfaces[trans_surf_new as usize] = None;
                }
=======
            // Draw "frame 0" and then return
            if self.auto_draw {
                self.draw()?;
>>>>>>> a11fc8a0
            }
            Ok(())
        }
    }

    /// Restarts the game in the same half-baked way GM8 does, including running all relevant events.
    pub fn restart(&mut self) -> Result<(), Box<dyn std::error::Error>> {
        // Room end, game end events
        self.run_game_end_events()?;

        // Clear some stored variables
        self.instance_list = InstanceList::new();
        self.globals = DummyFieldHolder::new();

        // Go to first room
        self.load_room(self.room_order.first().copied().ok_or("Empty room order during Game::restart()")?)
    }

    /// Runs a frame loop and draws the screen. Exits immediately, without waiting for any FPS limitation.
    pub fn frame(&mut self) -> gml::Result<()> {
        // Update xprevious and yprevious for all instances
        let mut iter = self.instance_list.iter_by_insertion();
        while let Some(instance) = iter.next(&self.instance_list).map(|x| self.instance_list.get(x)) {
            instance.xprevious.set(instance.x.get());
            instance.yprevious.set(instance.y.get());
            instance.path_positionprevious.set(instance.path_position.get());
        }

        // Begin step trigger events
        self.run_triggers(trigger::TriggerTime::BeginStep)?;
        if self.scene_change.is_some() {
            return Ok(())
        }

        // Begin step event
        self.run_object_event(ev::STEP, 1, None)?;
        if self.scene_change.is_some() {
            return Ok(())
        }

        // Advance timelines for all instances
        let mut iter = self.instance_list.iter_by_insertion();
        while let Some(handle) = iter.next(&self.instance_list) {
            let instance = self.instance_list.get(handle);
            let object_index = instance.object_index.get();
            if instance.timeline_running.get() {
                if let Some(timeline) = self.assets.timelines.get_asset(instance.timeline_index.get()) {
                    let moments = timeline.moments.clone();
                    let timeline_len = Real::from(*moments.borrow().keys().max().unwrap_or(&0));

                    if timeline_len > Real::from(0) {
                        let old_position = instance.timeline_position.get();
                        let new_position = old_position + instance.timeline_speed.get();

                        match instance.timeline_speed.get() {
                            x if x > Real::from(0) => {
                                if new_position > timeline_len && instance.timeline_loop.get() {
                                    instance.timeline_position.set(Real::from(0));
                                } else {
                                    instance.timeline_position.set(new_position)
                                }

                                for (_, tree) in moments
                                    .borrow()
                                    .iter()
                                    .filter(|(&x, _)| Real::from(x) >= old_position && Real::from(x) < new_position)
                                {
                                    self.execute_tree(tree.clone(), handle, handle, 0, 0, object_index)?;
                                }
                            },
                            x if x < Real::from(0) => {
                                if new_position < Real::from(0) && instance.timeline_loop.get() {
                                    instance.timeline_position.set(timeline_len);
                                } else {
                                    instance.timeline_position.set(new_position)
                                }

                                for (_, tree) in moments
                                    .borrow()
                                    .iter()
                                    .filter(|(&x, _)| Real::from(x) > new_position && Real::from(x) <= old_position)
                                    .rev()
                                {
                                    self.execute_tree(tree.clone(), handle, handle, 0, 0, object_index)?;
                                }
                            },
                            _ => {},
                        };
                    }
                }
            }
        }

        // Alarm events
        self.run_alarms()?;
        if self.scene_change.is_some() {
            return Ok(())
        }

        // Key events
        self.run_keyboard_events()?;
        if self.scene_change.is_some() {
            return Ok(())
        }

        self.run_mouse_events()?;
        if self.scene_change.is_some() {
            return Ok(())
        }

        // Key press events
        self.run_key_press_events()?;
        if self.scene_change.is_some() {
            return Ok(())
        }

        // Key release events
        self.run_key_release_events()?;
        if self.scene_change.is_some() {
            return Ok(())
        }

        // Step trigger events
        self.run_triggers(trigger::TriggerTime::Step)?;
        if self.scene_change.is_some() {
            return Ok(())
        }

        // Step event
        self.run_object_event(ev::STEP, 0, None)?;
        if self.scene_change.is_some() {
            return Ok(())
        }

        // Movement: apply friction, gravity, and hspeed/vspeed
        self.process_speeds();
        let mut iter = self.instance_list.iter_by_insertion();
        while let Some(handle) = iter.next(&self.instance_list) {
            if self.apply_speeds(handle) {
                self.run_instance_event(ev::OTHER, 8, handle, handle, None)?;
            }
        }

        // Outside room, intersect boundary, outside/intersect view
        self.run_bound_events()?;
        if self.scene_change.is_some() {
            return Ok(())
        }

        // Run collision events
        self.run_collisions()?;
        if self.scene_change.is_some() {
            return Ok(())
        }

        // End step trigger events
        self.run_triggers(trigger::TriggerTime::EndStep)?;
        if self.scene_change.is_some() {
            return Ok(())
        }

        // End step event
        self.run_object_event(ev::STEP, 2, None)?;
        if self.scene_change.is_some() {
            return Ok(())
        }

        self.particles.auto_update_systems(&mut self.rand);

        // Clear out any deleted instances
        self.instance_list.remove_with(|instance| instance.state.get() == InstanceState::Deleted);

        // Draw everything, including running draw events
        if self.auto_draw {
            self.draw()?;
        }

        // Move backgrounds
        for bg in self.backgrounds.iter_mut() {
            bg.x_offset += bg.hspeed;
            bg.y_offset += bg.vspeed;
        }

        // Advance sprite animations
        let mut iter = self.instance_list.iter_by_insertion();
        while let Some(handle) = iter.next(&self.instance_list) {
            let instance = self.instance_list.get(handle);
            let new_index = instance.image_index.get() + instance.image_speed.get();
            instance.image_index.set(new_index);
            if let Some(sprite) = self.assets.sprites.get_asset(instance.sprite_index.get()) {
                let frame_count = sprite.frames.len() as f64;
                if new_index.into_inner() >= frame_count {
                    instance.image_index.set(new_index - Real::from(frame_count));
                    self.run_instance_event(ev::OTHER, 7, handle, handle, None)?; // animation end event
                }
            }
        }

        // Clear inputs for this frame
        self.input_manager.clear_presses();

        Ok(())
    }

    pub fn process_window_events(&mut self) {
        use gmio::window::Event;

        match self.play_type {
            PlayType::Normal => {
                self.input_manager.mouse_update_previous();
                for event in self.window.process_events().copied() {
                    match event {
                        Event::KeyboardDown(key) => self.input_manager.key_press(key),
                        Event::KeyboardUp(key) => self.input_manager.key_release(key),
                        Event::MenuOption(_) => (),
                        Event::MouseMove(x, y) => self.input_manager.set_mouse_pos(x.into(), y.into()),
                        Event::MouseButtonDown(button) => self.input_manager.mouse_press(button),
                        Event::MouseButtonUp(button) => self.input_manager.mouse_release(button),
                        Event::MouseWheelUp => self.input_manager.mouse_scroll_up(),
                        Event::MouseWheelDown => self.input_manager.mouse_scroll_down(),
                        Event::Resize(w, h) => println!("user resize: width={}, height={}", w, h),
                    }
                }
            },
            _ => (),
        }
    }

    pub fn run(&mut self) -> Result<(), Box<dyn std::error::Error>> {
        let mut time_now = Instant::now();
        loop {
            self.process_window_events();

            self.frame()?;
            match self.scene_change {
                Some(SceneChange::Room(id)) => self.load_room(id)?,
                Some(SceneChange::Restart) => self.restart()?,
                Some(SceneChange::End) => break Ok(self.run_game_end_events()?),
                None => (),
            }

            // exit if X pressed or game_end() invoked
            if self.window.close_requested() {
                break Ok(self.run_game_end_events()?)
            }

            // frame limiter
            let diff = Instant::now().duration_since(time_now);
            let duration = Duration::new(0, 1_000_000_000u32 / self.room_speed);
            if let Some(t) = self.spoofed_time_nanos.as_mut() {
                *t += duration.as_nanos();
            }
            if let Some(time) = duration.checked_sub(diff) {
                thread::sleep(time);
                time_now += duration;
            } else {
                time_now = Instant::now();
            }
        }
    }

    // Create a TAS for this game
    pub fn record(&mut self, project_path: PathBuf, tcp_port: u16) -> Result<(), Box<dyn std::error::Error>> {
        use gmio::window::Event;

        // Helper fn: Instance -> InstanceDetails
        fn instance_details(assets: &Assets, instance: &Instance) -> message::InstanceDetails {
            message::InstanceDetails {
                id: instance.id.get(),
                object_name: match assets.objects.get_asset(instance.object_index.get()) {
                    Some(obj) => obj.name.as_ref().into(),
                    None => "<deleted object>".into(),
                },
                x: instance.x.get().into(),
                y: instance.y.get().into(),
                speed: instance.speed.get().into(),
                direction: instance.direction.get().into(),
                timeline_info: if assets.timelines.get_asset(instance.timeline_index.get()).is_some() {
                    Some((
                        instance.timeline_index.get(),
                        instance.timeline_position.get().into(),
                        instance.timeline_speed.get().into(),
                    ))
                } else {
                    None
                },
                path_info: if assets.paths.get_asset(instance.path_index.get()).is_some() {
                    Some((
                        instance.path_index.get(),
                        instance.path_position.get().into(),
                        instance.path_speed.get().into(),
                    ))
                } else {
                    None
                },
                alarms: instance.alarms.borrow().clone(),
                bbox_top: instance.bbox_top.get(),
                bbox_left: instance.bbox_left.get(),
                bbox_right: instance.bbox_right.get(),
                bbox_bottom: instance.bbox_bottom.get(),
            }
        }

        let mut stream = TcpStream::connect(&SocketAddr::from(([127, 0, 0, 1], tcp_port)))?;
        stream.set_nonblocking(true)?;
        let mut read_buffer: Vec<u8> = Vec::new();

        let mut replay = Replay::new(self.spoofed_time_nanos.unwrap_or(0), self.rand.seed());

        // Wait for a Hello, then send an update
        loop {
            match stream.receive_message::<Message>(&mut read_buffer)? {
                Some(None) => (),
                Some(Some(m)) => match m {
                    Message::Hello { keys_requested, mouse_buttons_requested, filename } => {
                        // Create or load savefile, depending if it exists
                        let mut path = project_path.clone();
                        std::fs::create_dir_all(&path)?;
                        path.push(&filename);
                        if path.exists() {
                            println!("{} exists, loading workspace", filename);
                            let state = bincode::deserialize_from::<_, SaveState>(BufReader::new(File::open(&path)?))?;
                            replay = state.load_into(self);
                        } else {
                            println!("{} doesn't exist, creating workspace", filename);
                            let bytes = bincode::serialize(&SaveState::from(self, replay.clone()))?;
                            File::create(&path)?.write_all(&bytes)?;
                        }

                        // Send an update
                        stream.send_message(&message::Information::Update {
                            keys_held: keys_requested
                                .into_iter()
                                .filter(|x| self.input_manager.key_check((*x as u8).into()))
                                .collect(),
                            mouse_buttons_held: mouse_buttons_requested
                                .into_iter()
                                .filter(|x| self.input_manager.mouse_check(*x))
                                .collect(),
                            mouse_location: self.input_manager.mouse_get_location(),
                            frame_count: replay.frame_count(),
                            seed: self.rand.seed(),
                            instance: None,
                        })?;
                        break
                    },
                    m => return Err(format!("Waiting for greeting from server, but got {:?}", m).into()),
                },
                None => return Ok(()),
            }
        }

        let mut game_mousex = 0;
        let mut game_mousey = 0;
        let mut do_update_mouse = false;
        self.play_type = PlayType::Record;

        loop {
            match stream.receive_message::<Message>(&mut read_buffer)? {
                Some(None) => (),
                Some(Some(m)) => match m {
                    Message::Advance {
                        key_inputs,
                        mouse_inputs,
                        mouse_location,
                        keys_requested,
                        mouse_buttons_requested,
                        instance_requested,
                        new_seed,
                    } => {
                        // Create a frame...
                        let mut frame = replay.new_frame(self.room_speed);
                        frame.mouse_x = mouse_location.0;
                        frame.mouse_y = mouse_location.1;
                        frame.new_seed = new_seed;

                        if let Some(seed) = new_seed {
                            self.rand.set_seed(seed);
                        }

                        // Process inputs
                        for (key, press) in key_inputs.into_iter() {
                            if press {
                                self.input_manager.key_press(key);
                                frame.inputs.push(replay::Input::KeyPress(key));
                            } else {
                                self.input_manager.key_release(key);
                                frame.inputs.push(replay::Input::KeyRelease(key));
                            }
                        }
                        for (button, press) in mouse_inputs.into_iter() {
                            if press {
                                self.input_manager.mouse_press(button);
                                frame.inputs.push(replay::Input::MousePress(button));
                            } else {
                                self.input_manager.mouse_release(button);
                                frame.inputs.push(replay::Input::MouseRelease(button));
                            }
                        }
                        self.input_manager.mouse_update_previous();
                        self.input_manager.set_mouse_pos(mouse_location.0, mouse_location.1);

                        // Advance a frame
                        self.frame()?;
                        match self.scene_change {
                            Some(SceneChange::Room(id)) => self.load_room(id)?,
                            Some(SceneChange::Restart) => self.restart()?,
                            Some(SceneChange::End) => self.restart()?,
                            None => (),
                        }
                        for ev in self.stored_events.iter() {
                            frame.events.push(ev.clone());
                        }
                        self.stored_events.clear();

                        // Send an update
                        stream.send_message(&message::Information::Update {
                            keys_held: keys_requested
                                .into_iter()
                                .filter(|x| self.input_manager.key_check((*x as u8).into()))
                                .collect(),
                            mouse_buttons_held: mouse_buttons_requested
                                .into_iter()
                                .filter(|x| self.input_manager.mouse_check(*x))
                                .collect(),
                            mouse_location: self.input_manager.mouse_get_location(),
                            frame_count: replay.frame_count(),
                            seed: self.rand.seed(),
                            instance: instance_requested.and_then(|x| self.instance_list.get_by_instid(x)).map(|x| {
                                let instance = self.instance_list.get(x);
                                instance.update_bbox(self.get_instance_mask_sprite(x));
                                instance_details(&self.assets, instance)
                            }),
                        })?
                    },

                    Message::SetUpdateMouse { update } => do_update_mouse = update,

                    Message::Save { filename } => {
                        // Save a savestate to a file
                        let mut path = project_path.clone();
                        std::fs::create_dir_all(&path)?;
                        path.push(filename);
                        let mut f = File::create(&path)?;
                        let bytes = bincode::serialize(&SaveState::from(self, replay.clone()))?;
                        f.write_all(&bytes)?;
                    },

                    Message::Load { filename, keys_requested, mouse_buttons_requested, instance_requested } => {
                        // Load savestate from a file
                        let mut path = project_path.clone();
                        path.push(filename);
                        let f = File::open(&path)?;
                        let state = bincode::deserialize_from::<_, SaveState>(BufReader::new(f))?;
                        replay = state.load_into(self);

                        // Send an update
                        stream.send_message(&message::Information::Update {
                            keys_held: keys_requested
                                .into_iter()
                                .filter(|x| self.input_manager.key_check((*x as u8).into()))
                                .collect(),
                            mouse_buttons_held: mouse_buttons_requested
                                .into_iter()
                                .filter(|x| self.input_manager.mouse_check(*x))
                                .collect(),
                            mouse_location: self.input_manager.mouse_get_location(),
                            frame_count: replay.frame_count(),
                            seed: self.rand.seed(),
                            instance: instance_requested.and_then(|x| self.instance_list.get_by_instid(x)).map(|x| {
                                let instance = self.instance_list.get(x);
                                instance.update_bbox(self.get_instance_mask_sprite(x));
                                instance_details(&self.assets, instance)
                            }),
                        })?;
                    },

                    m => break Err(format!("Unexpected message from server: {:?}", m).into()),
                },
                None => break Ok(()),
            }

            for event in self.window.process_events().copied() {
                match event {
                    Event::MouseMove(x, y) => {
                        if do_update_mouse {
                            stream.send_message(&message::Information::MousePosition { x, y })?;
                        }
                        game_mousex = x;
                        game_mousey = y;
                    },

                    Event::MouseButtonDown(MouseButton::Left) => {
                        stream.send_message(&message::Information::LeftClick { x: game_mousex, y: game_mousey })?;
                    },

                    Event::MouseButtonUp(MouseButton::Right) => {
                        let mut options: Vec<(String, usize)> = Vec::new();
                        let (x, y) = self.translate_screen_to_room(f64::from(game_mousex), f64::from(game_mousey));
                        let mut iter = self.instance_list.iter_by_drawing();
                        while let Some(handle) = iter.next(&self.instance_list) {
                            let instance = self.instance_list.get(handle);
                            instance.update_bbox(self.get_instance_mask_sprite(handle));
                            if x >= instance.bbox_left.get()
                                && x <= instance.bbox_right.get()
                                && y >= instance.bbox_top.get()
                                && y <= instance.bbox_bottom.get()
                            {
                                let id = instance.id.get();
                                let description = match self.assets.objects.get_asset(instance.object_index.get()) {
                                    Some(obj) => format!("{} ({})\0", obj.name, id.to_string()),
                                    None => format!("<deleted object> ({})\0", id.to_string()),
                                };
                                options.push((description, id as usize));
                            }
                        }
                        self.window.show_context_menu(&options);
                        break
                    },

                    Event::MenuOption(id) => {
                        if let Some(handle) = self.instance_list.get_by_instid(id as _) {
                            let instance = self.instance_list.get(handle);
                            instance.update_bbox(self.get_instance_mask_sprite(handle));
                            stream.send_message(message::Information::InstanceClicked {
                                details: instance_details(&self.assets, instance),
                            })?;
                            break
                        } else {
                            println!("Requested info for instance #{} [non-existent or deleted]", id);
                        }
                    },

                    Event::KeyboardDown(key) => {
                        stream.send_message(message::Information::KeyPressed { key })?;
                    },

                    _ => (),
                }
            }

            if self.window.close_requested() {
                break Ok(())
            }
        }
    }

    // Replays some recorded inputs to the game
    pub fn replay(mut self, replay: Replay) -> Result<(), Box<dyn std::error::Error>> {
        let mut frame_count: usize = 0;
        self.rand.set_seed(replay.start_seed);
        self.spoofed_time_nanos = Some(replay.start_time);
        self.play_type = PlayType::Replay;

        let mut time_now = std::time::Instant::now();
        loop {
            self.window.process_events();
            self.input_manager.mouse_update_previous();
            if let Some(frame) = replay.get_frame(frame_count) {
                self.stored_events.clear();
                for ev in frame.events.iter() {
                    self.stored_events.push_back(ev.clone());
                }

                if let Some(seed) = frame.new_seed {
                    self.rand.set_seed(seed);
                }

                if let Some(time) = frame.new_time {
                    self.spoofed_time_nanos = Some(time);
                }

                self.input_manager.set_mouse_pos(frame.mouse_x, frame.mouse_y);
                for ev in frame.inputs.iter() {
                    match ev {
                        replay::Input::KeyPress(v) => self.input_manager.key_press(*v),
                        replay::Input::KeyRelease(v) => self.input_manager.key_release(*v),
                        replay::Input::MousePress(b) => self.input_manager.mouse_press(*b),
                        replay::Input::MouseRelease(b) => self.input_manager.mouse_release(*b),
                        replay::Input::MouseWheelUp => self.input_manager.mouse_scroll_up(),
                        replay::Input::MouseWheelDown => self.input_manager.mouse_scroll_down(),
                    }
                }
            }

            self.frame()?;
            match self.scene_change {
                Some(SceneChange::Room(id)) => self.load_room(id)?,
                Some(SceneChange::Restart) => self.restart()?,
                Some(SceneChange::End) => break Ok(self.run_game_end_events()?),
                None => (),
            }

            // exit if X pressed or game_end() invoked
            if self.window.close_requested() {
                break Ok(self.run_game_end_events()?)
            }

            // frame limiter
            let diff = Instant::now().duration_since(time_now);
            let duration = Duration::new(0, 1_000_000_000u32 / self.room_speed);
            if let Some(t) = self.spoofed_time_nanos.as_mut() {
                *t += duration.as_nanos();
            }
            if let Some(time) = duration.checked_sub(diff) {
                thread::sleep(time);
                time_now += duration;
            } else {
                time_now = Instant::now();
            }

            frame_count += 1;
        }
    }

    // Gets the mouse position in room coordinates
    pub fn get_mouse_in_room(&self) -> (i32, i32) {
        let (x, y) = self.input_manager.mouse_get_location();
        self.translate_screen_to_room(x, y)
    }

    // Gets the previous mouse position in room coordinates
    pub fn get_mouse_previous_in_room(&self) -> (i32, i32) {
        let (x, y) = self.input_manager.mouse_get_previous_location();
        self.translate_screen_to_room(x, y)
    }

    // Translates screen coordinates to room coordinates
    pub fn translate_screen_to_room(&self, x: f64, y: f64) -> (i32, i32) {
        let x = x as i32;
        let y = y as i32;
        if self.views_enabled {
            match self.views.iter().rev().find(|view| view.visible && view.contains_point(x, y)) {
                Some(view) => view.transform_point(x, y),
                None => match self.views.iter().find(|view| view.visible) {
                    Some(view) => view.transform_point(x, y),
                    None => (x, y),
                },
            }
        } else {
            (x, y)
        }
    }

    // Checks for collision between two instances
    pub fn check_collision(&self, i1: usize, i2: usize) -> bool {
        // Don't check for collision with yourself
        if i1 == i2 {
            return false
        }
        // Get the sprite masks we're going to use and update instances' bbox vars
        let inst1 = self.instance_list.get(i1);
        let inst2 = self.instance_list.get(i2);
        let sprite1 = self
            .assets
            .sprites
            .get_asset(if inst1.mask_index.get() < 0 { inst1.sprite_index.get() } else { inst1.mask_index.get() })
            .map(|x| x.as_ref());
        let sprite2 = self
            .assets
            .sprites
            .get_asset(if inst2.mask_index.get() < 0 { inst2.sprite_index.get() } else { inst2.mask_index.get() })
            .map(|x| x.as_ref());
        inst1.update_bbox(sprite1);
        inst2.update_bbox(sprite2);

        // First, an AABB. This is specifically matching how it's coded in GM8 runner.
        if inst1.bbox_right < inst2.bbox_left
            || inst2.bbox_right < inst1.bbox_left
            || inst1.bbox_bottom < inst2.bbox_top
            || inst2.bbox_bottom < inst1.bbox_top
        {
            return false
        }

        // AABB passed - now we do precise pixel checks in the intersection of the two rectangles.
        // Collision cannot be true if either instance does not have a sprite.
        if let (Some(sprite1), Some(sprite2)) = (sprite1, sprite2) {
            // Get the colliders we're going to be colliding with
            let collider1 = match if sprite1.per_frame_colliders {
                sprite1
                    .colliders
                    .get((inst1.image_index.get().floor().round() % sprite1.colliders.len() as i32) as usize)
            } else {
                sprite1.colliders.first()
            } {
                Some(c) => c,
                None => return false,
            };

            let collider2 = match if sprite2.per_frame_colliders {
                sprite2
                    .colliders
                    .get((inst2.image_index.get().floor().round() % sprite2.colliders.len() as i32) as usize)
            } else {
                sprite2.colliders.first()
            } {
                Some(c) => c,
                None => return false,
            };

            // round x and y values, and get sin and cos of each angle...
            let x1 = inst1.x.get().round();
            let y1 = inst1.y.get().round();
            let x2 = inst2.x.get().round();
            let y2 = inst2.y.get().round();
            let angle1 = inst1.image_angle.get().to_radians();
            let sin1 = angle1.sin().into_inner();
            let cos1 = angle1.cos().into_inner();
            let angle2 = inst2.image_angle.get().to_radians();
            let sin2 = angle2.sin().into_inner();
            let cos2 = angle2.cos().into_inner();

            // Get intersect rectangle
            let intersect_top = inst1.bbox_top.get().max(inst2.bbox_top.get());
            let intersect_bottom = inst1.bbox_bottom.get().min(inst2.bbox_bottom.get());
            let intersect_left = inst1.bbox_left.get().max(inst2.bbox_left.get());
            let intersect_right = inst1.bbox_right.get().min(inst2.bbox_right.get());

            // Go through each pixel in the intersect
            for intersect_y in intersect_top..=intersect_bottom {
                for intersect_x in intersect_left..=intersect_right {
                    // Cast the coordinates to doubles, rotate them around inst1, then scale them by inst1; then
                    // floor them, as GM8 does, to get integer coordinates on the collider relative to the instance.
                    let mut x = Real::from(intersect_x);
                    let mut y = Real::from(intersect_y);
                    util::rotate_around(x.as_mut_ref(), y.as_mut_ref(), x1.into(), y1.into(), sin1, cos1);
                    let x = (Real::from(sprite1.origin_x) + ((x - Real::from(x1)) / inst1.image_xscale.get()).floor())
                        .round();
                    let y = (Real::from(sprite1.origin_y) + ((y - Real::from(y1)) / inst1.image_yscale.get()).floor())
                        .round();

                    // Now look in the collider map to figure out if instance 1 is touching this pixel
                    if x >= collider1.bbox_left as i32
                        && y >= collider1.bbox_top as i32
                        && x <= collider1.bbox_right as i32
                        && y <= collider1.bbox_bottom as i32
                        && collider1
                            .data
                            .get((y as usize * collider1.width as usize) + x as usize)
                            .copied()
                            .unwrap_or(false)
                    {
                        // Do all the exact same stuff for inst2 now
                        let mut x = Real::from(intersect_x);
                        let mut y = Real::from(intersect_y);
                        util::rotate_around(x.as_mut_ref(), y.as_mut_ref(), x2.into(), y2.into(), sin2, cos2);
                        let x = (Real::from(sprite2.origin_x)
                            + ((x - Real::from(x2)) / inst2.image_xscale.get()).floor())
                        .round();
                        let y = (Real::from(sprite2.origin_y)
                            + ((y - Real::from(y2)) / inst2.image_yscale.get()).floor())
                        .round();

                        // And finally check if there was a hit here too. If so, we can return true immediately.
                        if x >= collider2.bbox_left as i32
                            && y >= collider2.bbox_top as i32
                            && x <= collider2.bbox_right as i32
                            && y <= collider2.bbox_bottom as i32
                            && collider2
                                .data
                                .get((y as usize * collider2.width as usize) + x as usize)
                                .copied()
                                .unwrap_or(false)
                        {
                            return true
                        }
                    }
                }
            }

            false
        } else {
            false
        }
    }

    // Checks if an instance is colliding with a point
    pub fn check_collision_point(&self, inst: usize, x: i32, y: i32, precise: bool) -> bool {
        // Get sprite mask, update bbox
        let inst = self.instance_list.get(inst);
        let sprite = self
            .assets
            .sprites
            .get_asset(if inst.mask_index.get() < 0 { inst.sprite_index.get() } else { inst.mask_index.get() })
            .map(|x| x.as_ref());
        inst.update_bbox(sprite);

        // AABB with the point
        if inst.bbox_right.get() < x
            || x < inst.bbox_left.get()
            || inst.bbox_bottom.get() < y
            || y < inst.bbox_top.get()
        {
            return false
        }

        // Stop now if precise collision is disabled
        if !precise {
            return true
        }

        // Can't collide if no sprite or no associated collider
        if let Some(sprite) = sprite {
            // Get collider
            let collider = match if sprite.per_frame_colliders {
                sprite.colliders.get(inst.image_index.get().floor().into_inner() as usize % sprite.colliders.len())
            } else {
                sprite.colliders.first()
            } {
                Some(c) => c,
                None => return false,
            };

            // Transform point to be relative to collider
            let angle = inst.image_angle.get().to_radians();
            let mut x = Real::from(x);
            let mut y = Real::from(y);
            util::rotate_around(
                x.as_mut_ref(),
                y.as_mut_ref(),
                inst.x.get().into(),
                inst.y.get().into(),
                angle.sin().into(),
                angle.cos().into(),
            );
            let x = (Real::from(sprite.origin_x) + ((x - inst.x.get()) / inst.image_xscale.get())).round();
            let y = (Real::from(sprite.origin_y) + ((y - inst.y.get()) / inst.image_yscale.get())).round();

            // And finally, look up this point in the collider
            x >= collider.bbox_left as i32
                && y >= collider.bbox_top as i32
                && x <= collider.bbox_right as i32
                && y <= collider.bbox_bottom as i32
                && collider.data.get((y as usize * collider.width as usize) + x as usize).copied().unwrap_or(false)
        } else {
            false
        }
    }

    // Checks if an instance is colliding with a rectangle
    pub fn check_collision_rectangle(&self, inst: usize, x1: i32, y1: i32, x2: i32, y2: i32, precise: bool) -> bool {
        // Get sprite mask, update bbox
        let inst = self.instance_list.get(inst);
        let sprite = self
            .assets
            .sprites
            .get_asset(if inst.mask_index.get() < 0 { inst.sprite_index.get() } else { inst.mask_index.get() })
            .map(|x| x.as_ref());
        inst.update_bbox(sprite);

        let rect_left = x1.min(x2);
        let rect_top = y1.min(y2);
        let rect_right = x1.max(x2);
        let rect_bottom = y1.max(y2);

        // AABB with the rectangle
        if inst.bbox_right.get() < rect_left
            || rect_right < inst.bbox_left.get()
            || inst.bbox_bottom.get() < rect_top
            || rect_bottom < inst.bbox_top.get()
        {
            return false
        }

        // Stop now if precise collision is disabled
        if !precise {
            return true
        }

        // Can't collide if no sprite or no associated collider
        if let Some(sprite) = sprite {
            // Get collider
            let collider = match if sprite.per_frame_colliders {
                sprite.colliders.get(inst.image_index.get().floor().into_inner() as usize % sprite.colliders.len())
            } else {
                sprite.colliders.first()
            } {
                Some(c) => c,
                None => return false,
            };

            let inst_x = inst.x.get().round();
            let inst_y = inst.y.get().round();
            let angle = inst.image_angle.get().to_radians();
            let sin = angle.sin().into_inner();
            let cos = angle.cos().into_inner();

            // Get intersect rectangle
            let intersect_top = inst.bbox_top.get().max(rect_top);
            let intersect_bottom = inst.bbox_bottom.get().min(rect_bottom);
            let intersect_left = inst.bbox_left.get().max(rect_left);
            let intersect_right = inst.bbox_right.get().min(rect_right);

            // Go through each pixel in the intersect
            for intersect_y in intersect_top..=intersect_bottom {
                for intersect_x in intersect_left..=intersect_right {
                    // Transform point to be relative to collider
                    let mut x = Real::from(intersect_x);
                    let mut y = Real::from(intersect_y);
                    util::rotate_around(x.as_mut_ref(), y.as_mut_ref(), inst_x.into(), inst_y.into(), sin, cos);
                    let x = (Real::from(sprite.origin_x)
                        + ((x - Real::from(inst_x)) / inst.image_xscale.get()).floor())
                    .round();
                    let y = (Real::from(sprite.origin_y)
                        + ((y - Real::from(inst_y)) / inst.image_yscale.get()).floor())
                    .round();

                    // And finally, look up this point in the collider
                    if x >= collider.bbox_left as i32
                        && y >= collider.bbox_top as i32
                        && x <= collider.bbox_right as i32
                        && y <= collider.bbox_bottom as i32
                        && collider
                            .data
                            .get((y as usize * collider.width as usize) + x as usize)
                            .copied()
                            .unwrap_or(false)
                    {
                        return true
                    }
                }
            }

            false
        } else {
            false
        }
    }

    pub fn check_collision_line(&self, inst: usize, x1: Real, y1: Real, x2: Real, y2: Real, precise: bool) -> bool {
        // Get sprite mask, update bbox
        let inst = self.instance_list.get(inst);
        let sprite = self
            .assets
            .sprites
            .get_asset(if inst.mask_index.get() < 0 { inst.sprite_index.get() } else { inst.mask_index.get() })
            .map(|x| x.as_ref());
        inst.update_bbox(sprite);

        let bbox_left: Real = inst.bbox_left.get().into();
        let bbox_right: Real = inst.bbox_right.get().into();
        let bbox_top: Real = inst.bbox_top.get().into();
        let bbox_bottom: Real = inst.bbox_bottom.get().into();

        let rect_left = x1.min(x2);
        let rect_right = x1.max(x2);
        let rect_top = y1.min(y2);
        let rect_bottom = y1.max(y2);

        // AABB with the rectangle
        if bbox_right + Real::from(1.0) <= rect_left
            || rect_right < bbox_left
            || bbox_bottom + Real::from(1.0) <= rect_top
            || rect_bottom < bbox_top
        {
            return false
        }

        // Truncate to the line horizontally
        let (mut x1, mut y1, mut x2, mut y2) = if x2 < x1 { (x2, y2, x1, y1) } else { (x1, y1, x2, y2) };
        if x1 < bbox_left {
            y1 = (y2 - y1) * (bbox_left - x1) / (x2 - x1) + y1;
            x1 = bbox_left;
        }
        if x2 > bbox_right + Real::from(1.0) {
            let new_x2 = bbox_right + Real::from(1.0);
            y2 = (y2 - y1) * (new_x2 - x2) / (x2 - x1) + y2;
            x2 = new_x2;
        }

        // Check for overlap
        if (bbox_top > y1 && bbox_top > y2)
            || (y1 >= bbox_bottom + Real::from(1.0) && y2 >= bbox_bottom + Real::from(1.0))
        {
            return false
        }

        // Stop now if precise collision is disabled
        if !precise {
            return true
        }

        // Can't collide if no sprite or no associated collider
        if let Some(sprite) = sprite {
            // Get collider
            let collider = match if sprite.per_frame_colliders {
                sprite.colliders.get(inst.image_index.get().floor().into_inner() as usize % sprite.colliders.len())
            } else {
                sprite.colliders.first()
            } {
                Some(c) => c,
                None => return false,
            };

            // Round everything, as GM does
            let inst_x = inst.x.get().round();
            let inst_y = inst.y.get().round();
            let angle = inst.image_angle.get().to_radians();
            let sin = angle.sin().into_inner();
            let cos = angle.cos().into_inner();

            let x1 = x1.round();
            let y1 = y1.round();
            let x2 = x2.round();
            let y2 = y2.round();

            // Set up the iterator
            let iter_vert = (x2 - x1).abs() < (y2 - y1).abs();
            let point_count = (if iter_vert { y2 - y1 } else { x2 - x1 }) + 1;
            // If iterating vertically, make sure we're going top to bottom
            let (x1, y1, x2, y2) = if iter_vert && y2 < y1 { (x2, y2, x1, y1) } else { (x1, y1, x2, y2) };
            // Helper function for getting points on the line
            let get_point = |i: i32| {
                // Avoid dividing by zero
                if point_count == 1 {
                    return (Real::from(x1), Real::from(y1))
                }
                if iter_vert {
                    let slope = Real::from(x2 - x1) / Real::from(y2 - y1);
                    (Real::from(x1) + Real::from(i) * slope, Real::from(y1 + i))
                } else {
                    let slope = Real::from(y2 - y1) / Real::from(x2 - x1);
                    (Real::from(x1 + i), Real::from(y1) + Real::from(i) * slope)
                }
            };

            for i in 0..point_count {
                let (mut x, mut y) = get_point(i);

                // Transform point to be relative to collider
                util::rotate_around(x.as_mut_ref(), y.as_mut_ref(), inst_x.into(), inst_y.into(), sin, cos);
                let x = (Real::from(sprite.origin_x) + ((x - Real::from(inst_x)) / inst.image_xscale.get()).floor())
                    .round();
                let y = (Real::from(sprite.origin_y) + ((y - Real::from(inst_y)) / inst.image_yscale.get()).floor())
                    .round();

                // And finally, look up this point in the collider
                if x >= collider.bbox_left as i32
                    && y >= collider.bbox_top as i32
                    && x <= collider.bbox_right as i32
                    && y <= collider.bbox_bottom as i32
                    && collider.data.get((y as usize * collider.width as usize) + x as usize).copied().unwrap_or(false)
                {
                    return true
                }
            }
            false
        } else {
            false
        }
    }

    // Checks if an instance is colliding with any solid, returning the solid if it is, otherwise None
    pub fn check_collision_solid(&self, inst: usize) -> Option<usize> {
        let mut iter = self.instance_list.iter_by_insertion();
        while let Some(target) = iter.next(&self.instance_list) {
            if self.instance_list.get(target).solid.get() {
                if self.check_collision(inst, target) {
                    return Some(target)
                }
            }
        }
        None
    }

    // Checks if an instance is colliding with any instance, returning the target if it is, otherwise None
    pub fn check_collision_any(&self, inst: usize) -> Option<usize> {
        let mut iter = self.instance_list.iter_by_insertion();
        while let Some(target) = iter.next(&self.instance_list) {
            if inst != target {
                if self.check_collision(inst, target) {
                    return Some(target)
                }
            }
        }
        None
    }
}

pub trait GetAsset<T> {
    fn get_asset(&self, index: ID) -> Option<&T>;
    fn get_asset_mut(&mut self, index: ID) -> Option<&mut T>;
}

impl<T> GetAsset<T> for Vec<Option<T>> {
    fn get_asset(&self, index: ID) -> Option<&T> {
        if index < 0 {
            None
        } else {
            match self.get(index as usize) {
                Some(Some(t)) => Some(t),
                _ => None,
            }
        }
    }

    fn get_asset_mut(&mut self, index: ID) -> Option<&mut T> {
        if index < 0 {
            None
        } else {
            match self.get_mut(index as usize) {
                Some(Some(t)) => Some(t),
                _ => None,
            }
        }
    }
}<|MERGE_RESOLUTION|>--- conflicted
+++ resolved
@@ -1135,36 +1135,32 @@
                 Ok(())
             }
         } else {
-<<<<<<< HEAD
             // Draw "frame 0", perform transition if applicable, and then return
-            self.draw()?;
-            if let Some(transition) = self.get_transition(transition_kind) {
-                let (width, height) = self.window.get_inner_size();
-                self.renderer.reset_target(
-                    width as _,
-                    height as _,
-                    self.unscaled_width as _,
-                    self.unscaled_height as _,
-                );
-                // TODO: vsync
-                for i in 0..self.transition_steps + 1 {
-                    let progress = Real::from(i) / self.transition_steps.into();
-                    transition(self, trans_surf_old, trans_surf_new, width as _, height as _, progress)?;
-                    self.renderer.present();
-                }
-                if let Some(surf) = self.surfaces.get_asset_mut(trans_surf_old) {
-                    self.renderer.delete_sprite(surf.atlas_ref);
-                    self.surfaces[trans_surf_old as usize] = None;
-                }
-                if let Some(surf) = self.surfaces.get_asset_mut(trans_surf_new) {
-                    self.renderer.delete_sprite(surf.atlas_ref);
-                    self.surfaces[trans_surf_new as usize] = None;
-                }
-=======
-            // Draw "frame 0" and then return
             if self.auto_draw {
                 self.draw()?;
->>>>>>> a11fc8a0
+                if let Some(transition) = self.get_transition(transition_kind) {
+                    let (width, height) = self.window.get_inner_size();
+                    self.renderer.reset_target(
+                        width as _,
+                        height as _,
+                        self.unscaled_width as _,
+                        self.unscaled_height as _,
+                    );
+                    // TODO: vsync
+                    for i in 0..self.transition_steps + 1 {
+                        let progress = Real::from(i) / self.transition_steps.into();
+                        transition(self, trans_surf_old, trans_surf_new, width as _, height as _, progress)?;
+                        self.renderer.present();
+                    }
+                }
+            }
+            if let Some(surf) = self.surfaces.get_asset_mut(trans_surf_old) {
+                self.renderer.delete_sprite(surf.atlas_ref);
+                self.surfaces[trans_surf_old as usize] = None;
+            }
+            if let Some(surf) = self.surfaces.get_asset_mut(trans_surf_new) {
+                self.renderer.delete_sprite(surf.atlas_ref);
+                self.surfaces[trans_surf_new as usize] = None;
             }
             Ok(())
         }
